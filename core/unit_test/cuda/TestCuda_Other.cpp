/*
//@HEADER
// ************************************************************************
//
//                        Kokkos v. 2.0
//              Copyright (2014) Sandia Corporation
//
// Under the terms of Contract DE-AC04-94AL85000 with Sandia Corporation,
// the U.S. Government retains certain rights in this software.
//
// Redistribution and use in source and binary forms, with or without
// modification, are permitted provided that the following conditions are
// met:
//
// 1. Redistributions of source code must retain the above copyright
// notice, this list of conditions and the following disclaimer.
//
// 2. Redistributions in binary form must reproduce the above copyright
// notice, this list of conditions and the following disclaimer in the
// documentation and/or other materials provided with the distribution.
//
// 3. Neither the name of the Corporation nor the names of the
// contributors may be used to endorse or promote products derived from
// this software without specific prior written permission.
//
// THIS SOFTWARE IS PROVIDED BY SANDIA CORPORATION "AS IS" AND ANY
// EXPRESS OR IMPLIED WARRANTIES, INCLUDING, BUT NOT LIMITED TO, THE
// IMPLIED WARRANTIES OF MERCHANTABILITY AND FITNESS FOR A PARTICULAR
// PURPOSE ARE DISCLAIMED. IN NO EVENT SHALL SANDIA CORPORATION OR THE
// CONTRIBUTORS BE LIABLE FOR ANY DIRECT, INDIRECT, INCIDENTAL, SPECIAL,
// EXEMPLARY, OR CONSEQUENTIAL DAMAGES (INCLUDING, BUT NOT LIMITED TO,
// PROCUREMENT OF SUBSTITUTE GOODS OR SERVICES; LOSS OF USE, DATA, OR
// PROFITS; OR BUSINESS INTERRUPTION) HOWEVER CAUSED AND ON ANY THEORY OF
// LIABILITY, WHETHER IN CONTRACT, STRICT LIABILITY, OR TORT (INCLUDING
// NEGLIGENCE OR OTHERWISE) ARISING IN ANY WAY OUT OF THE USE OF THIS
// SOFTWARE, EVEN IF ADVISED OF THE POSSIBILITY OF SUCH DAMAGE.
//
// Questions? Contact  H. Carter Edwards (hcedwar@sandia.gov)
//
// ************************************************************************
//@HEADER
*/

#define TEST_CUDA_INSTANTIATE_SETUP_TEARDOWN

#include <cuda/TestCuda.hpp>

namespace Test {

TEST_F( cuda, init )
{
  ;
}

TEST_F( cuda, md_range )
{
  TestMDRange_2D< Kokkos::Cuda >::test_for2( 100, 100 );
  TestMDRange_3D< Kokkos::Cuda >::test_for3( 100, 100, 100 );
}

TEST_F( cuda, policy_construction )
{
  TestRangePolicyConstruction< Kokkos::Cuda >();
  TestTeamPolicyConstruction< Kokkos::Cuda >();
}

TEST_F( cuda, range_tag )
{
  TestRange< Kokkos::Cuda, Kokkos::Schedule<Kokkos::Static> >::test_for( 0 );
  TestRange< Kokkos::Cuda, Kokkos::Schedule<Kokkos::Static> >::test_reduce( 0 );
  TestRange< Kokkos::Cuda, Kokkos::Schedule<Kokkos::Static> >::test_scan( 0 );
  TestRange< Kokkos::Cuda, Kokkos::Schedule<Kokkos::Dynamic> >::test_for( 0 );
  TestRange< Kokkos::Cuda, Kokkos::Schedule<Kokkos::Dynamic> >::test_reduce( 0 );
  TestRange< Kokkos::Cuda, Kokkos::Schedule<Kokkos::Dynamic> >::test_scan( 0 );

  TestRange< Kokkos::Cuda, Kokkos::Schedule<Kokkos::Static> >::test_for( 2 );
  TestRange< Kokkos::Cuda, Kokkos::Schedule<Kokkos::Static> >::test_reduce( 2 );
  TestRange< Kokkos::Cuda, Kokkos::Schedule<Kokkos::Static> >::test_scan( 2 );

  TestRange< Kokkos::Cuda, Kokkos::Schedule<Kokkos::Dynamic> >::test_for( 3 );
  TestRange< Kokkos::Cuda, Kokkos::Schedule<Kokkos::Dynamic> >::test_reduce( 3 );
  TestRange< Kokkos::Cuda, Kokkos::Schedule<Kokkos::Dynamic> >::test_scan( 3 );

  TestRange< Kokkos::Cuda, Kokkos::Schedule<Kokkos::Static> >::test_for( 1000 );
  TestRange< Kokkos::Cuda, Kokkos::Schedule<Kokkos::Static> >::test_reduce( 1000 );
  TestRange< Kokkos::Cuda, Kokkos::Schedule<Kokkos::Static> >::test_scan( 1000 );

  TestRange< Kokkos::Cuda, Kokkos::Schedule<Kokkos::Dynamic> >::test_for( 1001 );
  TestRange< Kokkos::Cuda, Kokkos::Schedule<Kokkos::Dynamic> >::test_reduce( 1001 );
  TestRange< Kokkos::Cuda, Kokkos::Schedule<Kokkos::Dynamic> >::test_scan( 1001 );
}

//----------------------------------------------------------------------------

TEST_F( cuda, compiler_macros )
{
  ASSERT_TRUE( ( TestCompilerMacros::Test< Kokkos::Cuda >() ) );
}

//----------------------------------------------------------------------------

TEST_F( cuda, memory_pool )
{
  bool val = TestMemoryPool::test_mempool< Kokkos::Cuda >( 128, 128000000 );
  ASSERT_TRUE( val );

  TestMemoryPool::test_mempool2< Kokkos::Cuda >( 64, 4, 1000000, 2000000 );

  TestMemoryPool::test_memory_exhaustion< Kokkos::Cuda >();
}

//----------------------------------------------------------------------------

#if defined( KOKKOS_ENABLE_TASKDAG )

TEST_F( cuda, task_fib )
{
  for ( int i = 0; i < 25; ++i ) {
    TestTaskScheduler::TestFib< Kokkos::Cuda >::run( i, ( i + 1 ) * ( i + 1 ) * 10000 );
  }
}

TEST_F( cuda, task_depend )
{
  for ( int i = 0; i < 25; ++i ) {
    TestTaskScheduler::TestTaskDependence< Kokkos::Cuda >::run( i );
  }
}

TEST_F( cuda, task_team )
{
  TestTaskScheduler::TestTaskTeam< Kokkos::Cuda >::run( 1000 );
  //TestTaskScheduler::TestTaskTeamValue< Kokkos::Cuda >::run( 1000 ); // Put back after testing.
}

#endif /* #if defined( KOKKOS_ENABLE_TASKDAG ) */

//----------------------------------------------------------------------------

<<<<<<< HEAD
#if defined( KOKKOS_HAVE_DEFAULT_DEVICE_TYPE_CUDA )
TEST_F( cuda, cxx11 )
=======
#if defined( KOKKOS_ENABLE_DEFAULT_DEVICE_TYPE_CUDA )
TEST_F( cuda , cxx11 )
>>>>>>> 28e24b3e
{
  if ( std::is_same< Kokkos::DefaultExecutionSpace, Kokkos::Cuda >::value ) {
    ASSERT_TRUE( ( TestCXX11::Test< Kokkos::Cuda >( 1 ) ) );
    ASSERT_TRUE( ( TestCXX11::Test< Kokkos::Cuda >( 2 ) ) );
    ASSERT_TRUE( ( TestCXX11::Test< Kokkos::Cuda >( 3 ) ) );
    ASSERT_TRUE( ( TestCXX11::Test< Kokkos::Cuda >( 4 ) ) );
  }
}
#endif

TEST_F( cuda, tile_layout )
{
  TestTile::test< Kokkos::Cuda, 1, 1 >( 1, 1 );
  TestTile::test< Kokkos::Cuda, 1, 1 >( 2, 3 );
  TestTile::test< Kokkos::Cuda, 1, 1 >( 9, 10 );

  TestTile::test< Kokkos::Cuda, 2, 2 >( 1, 1 );
  TestTile::test< Kokkos::Cuda, 2, 2 >( 2, 3 );
  TestTile::test< Kokkos::Cuda, 2, 2 >( 4, 4 );
  TestTile::test< Kokkos::Cuda, 2, 2 >( 9, 9 );

  TestTile::test< Kokkos::Cuda, 2, 4 >( 9, 9 );
  TestTile::test< Kokkos::Cuda, 4, 2 >( 9, 9 );

  TestTile::test< Kokkos::Cuda, 4, 4 >( 1, 1 );
  TestTile::test< Kokkos::Cuda, 4, 4 >( 4, 4 );
  TestTile::test< Kokkos::Cuda, 4, 4 >( 9, 9 );
  TestTile::test< Kokkos::Cuda, 4, 4 >( 9, 11 );

  TestTile::test< Kokkos::Cuda, 8, 8 >( 1, 1 );
  TestTile::test< Kokkos::Cuda, 8, 8 >( 4, 4 );
  TestTile::test< Kokkos::Cuda, 8, 8 >( 9, 9 );
  TestTile::test< Kokkos::Cuda, 8, 8 >( 9, 11 );
}

<<<<<<< HEAD
#if defined( KOKKOS_HAVE_CXX11_DISPATCH_LAMBDA )
#if defined( KOKKOS_COMPILER_CLANG )
TEST_F( cuda, dispatch )
=======
#if defined (KOKKOS_ENABLE_CXX11_DISPATCH_LAMBDA)
#if defined (KOKKOS_COMPILER_CLANG)
TEST_F( cuda , dispatch )
>>>>>>> 28e24b3e
{
  const int repeat = 100;
  for ( int i = 0; i < repeat; ++i ) {
    for ( int j = 0; j < repeat; ++j ) {
      Kokkos::parallel_for( Kokkos::RangePolicy< Kokkos::Cuda >( 0, j )
                          , KOKKOS_LAMBDA( int ) {} );
    }
  }
}
#endif
#endif

} // namespace Test<|MERGE_RESOLUTION|>--- conflicted
+++ resolved
@@ -137,13 +137,8 @@
 
 //----------------------------------------------------------------------------
 
-<<<<<<< HEAD
-#if defined( KOKKOS_HAVE_DEFAULT_DEVICE_TYPE_CUDA )
+#if defined( KOKKOS_ENABLE_DEFAULT_DEVICE_TYPE_CUDA )
 TEST_F( cuda, cxx11 )
-=======
-#if defined( KOKKOS_ENABLE_DEFAULT_DEVICE_TYPE_CUDA )
-TEST_F( cuda , cxx11 )
->>>>>>> 28e24b3e
 {
   if ( std::is_same< Kokkos::DefaultExecutionSpace, Kokkos::Cuda >::value ) {
     ASSERT_TRUE( ( TestCXX11::Test< Kokkos::Cuda >( 1 ) ) );
@@ -179,15 +174,9 @@
   TestTile::test< Kokkos::Cuda, 8, 8 >( 9, 11 );
 }
 
-<<<<<<< HEAD
-#if defined( KOKKOS_HAVE_CXX11_DISPATCH_LAMBDA )
+#if defined( KOKKOS_ENABLE_CXX11_DISPATCH_LAMBDA )
 #if defined( KOKKOS_COMPILER_CLANG )
 TEST_F( cuda, dispatch )
-=======
-#if defined (KOKKOS_ENABLE_CXX11_DISPATCH_LAMBDA)
-#if defined (KOKKOS_COMPILER_CLANG)
-TEST_F( cuda , dispatch )
->>>>>>> 28e24b3e
 {
   const int repeat = 100;
   for ( int i = 0; i < repeat; ++i ) {
