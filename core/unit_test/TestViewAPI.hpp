--- conflicted
+++ resolved
@@ -1162,13 +1162,8 @@
     // For CUDA the constant random access View does not return
     // an lvalue reference due to retrieving through texture cache
     // therefore not allowed to query the underlying pointer.
-<<<<<<< HEAD
-#if defined( KOKKOS_HAVE_CUDA )
-    if ( ! std::is_same< typename device::execution_space, Kokkos::Cuda >::value )
-=======
 #if defined( KOKKOS_ENABLE_CUDA )
-    if ( ! std::is_same< typename device::execution_space , Kokkos::Cuda >::value )
->>>>>>> 28e24b3e
+    if ( !std::is_same< typename device::execution_space, Kokkos::Cuda >::value )
 #endif
     {
       ASSERT_TRUE( x.ptr_on_device() == xr.ptr_on_device() );
