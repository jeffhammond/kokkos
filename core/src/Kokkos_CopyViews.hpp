/*
//@HEADER
// ************************************************************************
//
//                        Kokkos v. 3.0
//       Copyright (2020) National Technology & Engineering
//               Solutions of Sandia, LLC (NTESS).
//
// Under the terms of Contract DE-NA0003525 with NTESS,
// the U.S. Government retains certain rights in this software.
//
// Redistribution and use in source and binary forms, with or without
// modification, are permitted provided that the following conditions are
// met:
//
// 1. Redistributions of source code must retain the above copyright
// notice, this list of conditions and the following disclaimer.
//
// 2. Redistributions in binary form must reproduce the above copyright
// notice, this list of conditions and the following disclaimer in the
// documentation and/or other materials provided with the distribution.
//
// 3. Neither the name of the Corporation nor the names of the
// contributors may be used to endorse or promote products derived from
// this software without specific prior written permission.
//
// THIS SOFTWARE IS PROVIDED BY NTESS "AS IS" AND ANY
// EXPRESS OR IMPLIED WARRANTIES, INCLUDING, BUT NOT LIMITED TO, THE
// IMPLIED WARRANTIES OF MERCHANTABILITY AND FITNESS FOR A PARTICULAR
// PURPOSE ARE DISCLAIMED. IN NO EVENT SHALL NTESS OR THE
// CONTRIBUTORS BE LIABLE FOR ANY DIRECT, INDIRECT, INCIDENTAL, SPECIAL,
// EXEMPLARY, OR CONSEQUENTIAL DAMAGES (INCLUDING, BUT NOT LIMITED TO,
// PROCUREMENT OF SUBSTITUTE GOODS OR SERVICES; LOSS OF USE, DATA, OR
// PROFITS; OR BUSINESS INTERRUPTION) HOWEVER CAUSED AND ON ANY THEORY OF
// LIABILITY, WHETHER IN CONTRACT, STRICT LIABILITY, OR TORT (INCLUDING
// NEGLIGENCE OR OTHERWISE) ARISING IN ANY WAY OUT OF THE USE OF THIS
// SOFTWARE, EVEN IF ADVISED OF THE POSSIBILITY OF SUCH DAMAGE.
//
// Questions? Contact Christian R. Trott (crtrott@sandia.gov)
//
// ************************************************************************
//@HEADER
*/

#ifndef KOKKOS_COPYVIEWS_HPP_
#define KOKKOS_COPYVIEWS_HPP_
#include <string>
#include <Kokkos_Parallel.hpp>
#include <KokkosExp_MDRangePolicy.hpp>

//----------------------------------------------------------------------------
//----------------------------------------------------------------------------

namespace Kokkos {

namespace Impl {

template <class Layout>
struct ViewFillLayoutSelector {};

template <>
struct ViewFillLayoutSelector<Kokkos::LayoutLeft> {
  static const Kokkos::Iterate iterate = Kokkos::Iterate::Left;
};

template <>
struct ViewFillLayoutSelector<Kokkos::LayoutRight> {
  static const Kokkos::Iterate iterate = Kokkos::Iterate::Right;
};

}  // namespace Impl
}  // namespace Kokkos

namespace Kokkos {
namespace Impl {

<<<<<<< HEAD
template <class ViewType, class Layout, class ExecSpace, typename iType>
struct ViewFill<ViewType, Layout, ExecSpace, 0, iType> {
  typedef typename ViewType::non_const_value_type ST;
=======
template <class ViewType, class Layout, class ExecSpace, typename iType,
          bool ETIAvail>
struct ViewFill<ViewType, Layout, ExecSpace, 0, iType, ETIAvail> {
  ViewType a;
  typename ViewType::const_value_type val;
  using ST = typename ViewType::non_const_value_type;
  ViewFill(const ViewType&, const ST&, const ExecSpace&);
};

template <class ViewType, class Layout, class ExecSpace, typename iType,
          bool ETIAvail>
struct ViewFill<ViewType, Layout, ExecSpace, 1, iType, ETIAvail> {
  ViewType a;
  typename ViewType::const_value_type val;
  using ST = typename ViewType::non_const_value_type;
  ViewFill(const ViewType&, const ST&, const ExecSpace&);
  KOKKOS_INLINE_FUNCTION
  void operator()(const iType&) const;
};

template <class ViewType, class Layout, class ExecSpace, typename iType,
          bool ETIAvail>
struct ViewFill<ViewType, Layout, ExecSpace, 2, iType, ETIAvail> {
  ViewType a;
  typename ViewType::const_value_type val;
  using ST = typename ViewType::non_const_value_type;
  ViewFill(const ViewType&, const ST&, const ExecSpace&);
  KOKKOS_INLINE_FUNCTION
  void operator()(const iType&, const iType&) const;
};

template <class ViewType, class Layout, class ExecSpace, typename iType,
          bool ETIAvail>
struct ViewFill<ViewType, Layout, ExecSpace, 3, iType, ETIAvail> {
  ViewType a;
  typename ViewType::const_value_type val;
  using ST = typename ViewType::non_const_value_type;
  ViewFill(const ViewType&, const ST&, const ExecSpace&);
  KOKKOS_INLINE_FUNCTION
  void operator()(const iType&, const iType&, const iType&) const;
};

template <class ViewType, class Layout, class ExecSpace, typename iType,
          bool ETIAvail>
struct ViewFill<ViewType, Layout, ExecSpace, 4, iType, ETIAvail> {
  ViewType a;
  typename ViewType::const_value_type val;
  using ST = typename ViewType::non_const_value_type;
  ViewFill(const ViewType&, const ST&, const ExecSpace&);
  KOKKOS_INLINE_FUNCTION
  void operator()(const iType&, const iType&, const iType&, const iType&) const;
};

template <class ViewType, class Layout, class ExecSpace, typename iType,
          bool ETIAvail>
struct ViewFill<ViewType, Layout, ExecSpace, 5, iType, ETIAvail> {
  ViewType a;
  typename ViewType::const_value_type val;
  using ST = typename ViewType::non_const_value_type;
  ViewFill(const ViewType&, const ST&, const ExecSpace&);
  KOKKOS_INLINE_FUNCTION
  void operator()(const iType&, const iType&, const iType&, const iType&,
                  const iType&) const;
};

template <class ViewType, class Layout, class ExecSpace, typename iType,
          bool ETIAvail>
struct ViewFill<ViewType, Layout, ExecSpace, 6, iType, ETIAvail> {
  ViewType a;
  typename ViewType::const_value_type val;
  using ST = typename ViewType::non_const_value_type;
  ViewFill(const ViewType&, const ST&, const ExecSpace&);
  KOKKOS_INLINE_FUNCTION
  void operator()(const iType&, const iType&, const iType&, const iType&,
                  const iType&, const iType&) const;
};

template <class ViewType, class Layout, class ExecSpace, typename iType,
          bool ETIAvail>
struct ViewFill<ViewType, Layout, ExecSpace, 7, iType, ETIAvail> {
  ViewType a;
  typename ViewType::const_value_type val;
  using ST = typename ViewType::non_const_value_type;
  ViewFill(const ViewType&, const ST&, const ExecSpace&);
  KOKKOS_INLINE_FUNCTION
  void operator()(const iType&, const iType&, const iType&, const iType&,
                  const iType&, const iType&, const iType&) const;
};

template <class ViewType, class Layout, class ExecSpace, typename iType,
          bool ETIAvail>
struct ViewFill<ViewType, Layout, ExecSpace, 8, iType, ETIAvail> {
  ViewType a;
  typename ViewType::const_value_type val;
  using ST = typename ViewType::non_const_value_type;
  ViewFill(const ViewType&, const ST&, const ExecSpace&);
  KOKKOS_INLINE_FUNCTION
  void operator()(const iType&, const iType&, const iType&, const iType&,
                  const iType&, const iType&, const iType&, const iType&) const;
};

template <class ViewType, class Layout, class ExecSpace, typename iType>
struct ViewFill<ViewType, Layout, ExecSpace, 0, iType,
                KOKKOS_IMPL_COMPILING_LIBRARY> {
  using ST = typename ViewType::non_const_value_type;
>>>>>>> eb93176b
  ViewFill(const ViewType& a, const ST& val, const ExecSpace& space) {
    Kokkos::Impl::DeepCopy<typename ViewType::memory_space, Kokkos::HostSpace,
                           ExecSpace>(space, a.data(), &val, sizeof(ST));
  }
};

template <class ViewType, class Layout, class ExecSpace, typename iType>
struct ViewFill<ViewType, Layout, ExecSpace, 1, iType> {
  ViewType a;
  typename ViewType::const_value_type val;
  using policy_type = Kokkos::RangePolicy<ExecSpace, Kokkos::IndexType<iType>>;

  ViewFill(const ViewType& a_, typename ViewType::const_value_type& val_,
           const ExecSpace& space)
      : a(a_), val(val_) {
    Kokkos::parallel_for("Kokkos::ViewFill-1D",
                         policy_type(space, 0, a.extent(0)), *this);
  }

  KOKKOS_INLINE_FUNCTION
  void operator()(const iType& i) const { a(i) = val; };
};

template <class ViewType, class Layout, class ExecSpace, typename iType>
struct ViewFill<ViewType, Layout, ExecSpace, 2, iType> {
  ViewType a;
  typename ViewType::const_value_type val;

  using iterate_type = Kokkos::Rank<2, ViewFillLayoutSelector<Layout>::iterate,
                                    ViewFillLayoutSelector<Layout>::iterate>;
  using policy_type =
      Kokkos::MDRangePolicy<ExecSpace, iterate_type, Kokkos::IndexType<iType>>;

  ViewFill(const ViewType& a_, typename ViewType::const_value_type& val_,
           const ExecSpace& space)
      : a(a_), val(val_) {
    Kokkos::parallel_for("Kokkos::ViewFill-2D",
                         policy_type(space, {0, 0}, {a.extent(0), a.extent(1)}),
                         *this);
  }

  KOKKOS_INLINE_FUNCTION
  void operator()(const iType& i0, const iType& i1) const { a(i0, i1) = val; };
};

template <class ViewType, class Layout, class ExecSpace, typename iType>
struct ViewFill<ViewType, Layout, ExecSpace, 3, iType> {
  ViewType a;
  typename ViewType::const_value_type val;

  using iterate_type = Kokkos::Rank<3, ViewFillLayoutSelector<Layout>::iterate,
                                    ViewFillLayoutSelector<Layout>::iterate>;
  using policy_type =
      Kokkos::MDRangePolicy<ExecSpace, iterate_type, Kokkos::IndexType<iType>>;

  ViewFill(const ViewType& a_, typename ViewType::const_value_type& val_,
           const ExecSpace& space)
      : a(a_), val(val_) {
    Kokkos::parallel_for(
        "Kokkos::ViewFill-3D",
        policy_type(space, {0, 0, 0}, {a.extent(0), a.extent(1), a.extent(2)}),
        *this);
  }

  KOKKOS_INLINE_FUNCTION
  void operator()(const iType& i0, const iType& i1, const iType& i2) const {
    a(i0, i1, i2) = val;
  };
};

template <class ViewType, class Layout, class ExecSpace, typename iType>
struct ViewFill<ViewType, Layout, ExecSpace, 4, iType> {
  ViewType a;
  typename ViewType::const_value_type val;

  using iterate_type = Kokkos::Rank<4, ViewFillLayoutSelector<Layout>::iterate,
                                    ViewFillLayoutSelector<Layout>::iterate>;
  using policy_type =
      Kokkos::MDRangePolicy<ExecSpace, iterate_type, Kokkos::IndexType<iType>>;

  ViewFill(const ViewType& a_, typename ViewType::const_value_type& val_,
           const ExecSpace& space)
      : a(a_), val(val_) {
    Kokkos::parallel_for(
        "Kokkos::ViewFill-4D",
        policy_type(space, {0, 0, 0, 0},
                    {a.extent(0), a.extent(1), a.extent(2), a.extent(3)}),
        *this);
  }

  KOKKOS_INLINE_FUNCTION
  void operator()(const iType& i0, const iType& i1, const iType& i2,
                  const iType& i3) const {
    a(i0, i1, i2, i3) = val;
  };
};

template <class ViewType, class Layout, class ExecSpace, typename iType>
struct ViewFill<ViewType, Layout, ExecSpace, 5, iType> {
  ViewType a;
  typename ViewType::const_value_type val;

  using iterate_type = Kokkos::Rank<5, ViewFillLayoutSelector<Layout>::iterate,
                                    ViewFillLayoutSelector<Layout>::iterate>;
  using policy_type =
      Kokkos::MDRangePolicy<ExecSpace, iterate_type, Kokkos::IndexType<iType>>;

  ViewFill(const ViewType& a_, typename ViewType::const_value_type& val_,
           const ExecSpace& space)
      : a(a_), val(val_) {
    Kokkos::parallel_for("Kokkos::ViewFill-5D",
                         policy_type(space, {0, 0, 0, 0, 0},
                                     {a.extent(0), a.extent(1), a.extent(2),
                                      a.extent(3), a.extent(4)}),
                         *this);
  }

  KOKKOS_INLINE_FUNCTION
  void operator()(const iType& i0, const iType& i1, const iType& i2,
                  const iType& i3, const iType& i4) const {
    a(i0, i1, i2, i3, i4) = val;
  };
};

template <class ViewType, class Layout, class ExecSpace, typename iType>
struct ViewFill<ViewType, Layout, ExecSpace, 6, iType> {
  ViewType a;
  typename ViewType::const_value_type val;

  using iterate_type = Kokkos::Rank<6, ViewFillLayoutSelector<Layout>::iterate,
                                    ViewFillLayoutSelector<Layout>::iterate>;
  using policy_type =
      Kokkos::MDRangePolicy<ExecSpace, iterate_type, Kokkos::IndexType<iType>>;

  ViewFill(const ViewType& a_, typename ViewType::const_value_type& val_,
           const ExecSpace& space)
      : a(a_), val(val_) {
    Kokkos::parallel_for("Kokkos::ViewFill-6D",
                         policy_type(space, {0, 0, 0, 0, 0, 0},
                                     {a.extent(0), a.extent(1), a.extent(2),
                                      a.extent(3), a.extent(4), a.extent(5)}),
                         *this);
  }

  KOKKOS_INLINE_FUNCTION
  void operator()(const iType& i0, const iType& i1, const iType& i2,
                  const iType& i3, const iType& i4, const iType& i5) const {
    a(i0, i1, i2, i3, i4, i5) = val;
  };
};

template <class ViewType, class Layout, class ExecSpace, typename iType>
struct ViewFill<ViewType, Layout, ExecSpace, 7, iType> {
  ViewType a;
  typename ViewType::const_value_type val;

  using iterate_type = Kokkos::Rank<6, ViewFillLayoutSelector<Layout>::iterate,
                                    ViewFillLayoutSelector<Layout>::iterate>;
  using policy_type =
      Kokkos::MDRangePolicy<ExecSpace, iterate_type, Kokkos::IndexType<iType>>;

  ViewFill(const ViewType& a_, typename ViewType::const_value_type& val_,
           const ExecSpace& space)
      : a(a_), val(val_) {
    Kokkos::parallel_for("Kokkos::ViewFill-7D",
                         policy_type(space, {0, 0, 0, 0, 0, 0},
                                     {a.extent(0), a.extent(1), a.extent(2),
                                      a.extent(3), a.extent(5), a.extent(6)}),
                         *this);
  }

  KOKKOS_INLINE_FUNCTION
  void operator()(const iType& i0, const iType& i1, const iType& i3,
                  const iType& i4, const iType& i5, const iType& i6) const {
    for (iType i2 = 0; i2 < iType(a.extent(2)); i2++)
      a(i0, i1, i2, i3, i4, i5, i6) = val;
  };
};

template <class ViewType, class Layout, class ExecSpace, typename iType>
struct ViewFill<ViewType, Layout, ExecSpace, 8, iType> {
  ViewType a;
  typename ViewType::const_value_type val;

  using iterate_type = Kokkos::Rank<6, ViewFillLayoutSelector<Layout>::iterate,
                                    ViewFillLayoutSelector<Layout>::iterate>;
  using policy_type =
      Kokkos::MDRangePolicy<ExecSpace, iterate_type, Kokkos::IndexType<iType>>;

  ViewFill(const ViewType& a_, typename ViewType::const_value_type& val_,
           const ExecSpace& space)
      : a(a_), val(val_) {
    Kokkos::parallel_for("Kokkos::ViewFill-8D",
                         policy_type(space, {0, 0, 0, 0, 0, 0},
                                     {a.extent(0), a.extent(1), a.extent(3),
                                      a.extent(5), a.extent(6), a.extent(7)}),
                         *this);
  }

  KOKKOS_INLINE_FUNCTION
  void operator()(const iType& i0, const iType& i1, const iType& i3,
                  const iType& i5, const iType& i6, const iType& i7) const {
    for (iType i2 = 0; i2 < iType(a.extent(2)); i2++)
      for (iType i4 = 0; i4 < iType(a.extent(4)); i4++)
        a(i0, i1, i2, i3, i4, i5, i6, i7) = val;
  };
};

template <class ViewTypeA, class ViewTypeB, class Layout, class ExecSpace,
          typename iType>
struct ViewCopy<ViewTypeA, ViewTypeB, Layout, ExecSpace, 1, iType> {
  ViewTypeA a;
  ViewTypeB b;

  using policy_type = Kokkos::RangePolicy<ExecSpace, Kokkos::IndexType<iType>>;

  ViewCopy(const ViewTypeA& a_, const ViewTypeB& b_,
           const ExecSpace space = ExecSpace())
      : a(a_), b(b_) {
    Kokkos::parallel_for("Kokkos::ViewCopy-1D",
                         policy_type(space, 0, a.extent(0)), *this);
  }

  KOKKOS_INLINE_FUNCTION
  void operator()(const iType& i0) const { a(i0) = b(i0); };
};

template <class ViewTypeA, class ViewTypeB, class Layout, class ExecSpace,
          typename iType>
struct ViewCopy<ViewTypeA, ViewTypeB, Layout, ExecSpace, 2, iType> {
  ViewTypeA a;
  ViewTypeB b;
  static const Kokkos::Iterate outer_iteration_pattern =
      Kokkos::layout_iterate_type_selector<Layout>::outer_iteration_pattern;
  static const Kokkos::Iterate inner_iteration_pattern =
      Kokkos::layout_iterate_type_selector<Layout>::inner_iteration_pattern;
  using iterate_type =
      Kokkos::Rank<2, outer_iteration_pattern, inner_iteration_pattern>;
  using policy_type =
      Kokkos::MDRangePolicy<ExecSpace, iterate_type, Kokkos::IndexType<iType>>;

  ViewCopy(const ViewTypeA& a_, const ViewTypeB& b_,
           const ExecSpace space = ExecSpace())
      : a(a_), b(b_) {
    Kokkos::parallel_for("Kokkos::ViewCopy-2D",
                         policy_type(space, {0, 0}, {a.extent(0), a.extent(1)}),
                         *this);
  }

  KOKKOS_INLINE_FUNCTION
  void operator()(const iType& i0, const iType& i1) const {
    a(i0, i1) = b(i0, i1);
  };
};

template <class ViewTypeA, class ViewTypeB, class Layout, class ExecSpace,
          typename iType>
struct ViewCopy<ViewTypeA, ViewTypeB, Layout, ExecSpace, 3, iType> {
  ViewTypeA a;
  ViewTypeB b;

  static const Kokkos::Iterate outer_iteration_pattern =
      Kokkos::layout_iterate_type_selector<Layout>::outer_iteration_pattern;
  static const Kokkos::Iterate inner_iteration_pattern =
      Kokkos::layout_iterate_type_selector<Layout>::inner_iteration_pattern;
  using iterate_type =
      Kokkos::Rank<3, outer_iteration_pattern, inner_iteration_pattern>;
  using policy_type =
      Kokkos::MDRangePolicy<ExecSpace, iterate_type, Kokkos::IndexType<iType>>;

  ViewCopy(const ViewTypeA& a_, const ViewTypeB& b_,
           const ExecSpace space = ExecSpace())
      : a(a_), b(b_) {
    Kokkos::parallel_for(
        "Kokkos::ViewCopy-3D",
        policy_type(space, {0, 0, 0}, {a.extent(0), a.extent(1), a.extent(2)}),
        *this);
  }

  KOKKOS_INLINE_FUNCTION
  void operator()(const iType& i0, const iType& i1, const iType& i2) const {
    a(i0, i1, i2) = b(i0, i1, i2);
  };
};

template <class ViewTypeA, class ViewTypeB, class Layout, class ExecSpace,
          typename iType>
struct ViewCopy<ViewTypeA, ViewTypeB, Layout, ExecSpace, 4, iType> {
  ViewTypeA a;
  ViewTypeB b;

  static const Kokkos::Iterate outer_iteration_pattern =
      Kokkos::layout_iterate_type_selector<Layout>::outer_iteration_pattern;
  static const Kokkos::Iterate inner_iteration_pattern =
      Kokkos::layout_iterate_type_selector<Layout>::inner_iteration_pattern;
  using iterate_type =
      Kokkos::Rank<4, outer_iteration_pattern, inner_iteration_pattern>;
  using policy_type =
      Kokkos::MDRangePolicy<ExecSpace, iterate_type, Kokkos::IndexType<iType>>;

  ViewCopy(const ViewTypeA& a_, const ViewTypeB& b_,
           const ExecSpace space = ExecSpace())
      : a(a_), b(b_) {
    Kokkos::parallel_for(
        "Kokkos::ViewCopy-4D",
        policy_type(space, {0, 0, 0, 0},
                    {a.extent(0), a.extent(1), a.extent(2), a.extent(3)}),
        *this);
  }

  KOKKOS_INLINE_FUNCTION
  void operator()(const iType& i0, const iType& i1, const iType& i2,
                  const iType& i3) const {
    a(i0, i1, i2, i3) = b(i0, i1, i2, i3);
  };
};

template <class ViewTypeA, class ViewTypeB, class Layout, class ExecSpace,
          typename iType>
struct ViewCopy<ViewTypeA, ViewTypeB, Layout, ExecSpace, 5, iType> {
  ViewTypeA a;
  ViewTypeB b;

  static const Kokkos::Iterate outer_iteration_pattern =
      Kokkos::layout_iterate_type_selector<Layout>::outer_iteration_pattern;
  static const Kokkos::Iterate inner_iteration_pattern =
      Kokkos::layout_iterate_type_selector<Layout>::inner_iteration_pattern;
  using iterate_type =
      Kokkos::Rank<5, outer_iteration_pattern, inner_iteration_pattern>;
  using policy_type =
      Kokkos::MDRangePolicy<ExecSpace, iterate_type, Kokkos::IndexType<iType>>;

  ViewCopy(const ViewTypeA& a_, const ViewTypeB& b_,
           const ExecSpace space = ExecSpace())
      : a(a_), b(b_) {
    Kokkos::parallel_for("Kokkos::ViewCopy-5D",
                         policy_type(space, {0, 0, 0, 0, 0},
                                     {a.extent(0), a.extent(1), a.extent(2),
                                      a.extent(3), a.extent(4)}),
                         *this);
  }

  KOKKOS_INLINE_FUNCTION
  void operator()(const iType& i0, const iType& i1, const iType& i2,
                  const iType& i3, const iType& i4) const {
    a(i0, i1, i2, i3, i4) = b(i0, i1, i2, i3, i4);
  };
};

template <class ViewTypeA, class ViewTypeB, class Layout, class ExecSpace,
          typename iType>
struct ViewCopy<ViewTypeA, ViewTypeB, Layout, ExecSpace, 6, iType> {
  ViewTypeA a;
  ViewTypeB b;

  static const Kokkos::Iterate outer_iteration_pattern =
      Kokkos::layout_iterate_type_selector<Layout>::outer_iteration_pattern;
  static const Kokkos::Iterate inner_iteration_pattern =
      Kokkos::layout_iterate_type_selector<Layout>::inner_iteration_pattern;
  using iterate_type =
      Kokkos::Rank<6, outer_iteration_pattern, inner_iteration_pattern>;
  using policy_type =
      Kokkos::MDRangePolicy<ExecSpace, iterate_type, Kokkos::IndexType<iType>>;

  ViewCopy(const ViewTypeA& a_, const ViewTypeB& b_,
           const ExecSpace space = ExecSpace())
      : a(a_), b(b_) {
    Kokkos::parallel_for("Kokkos::ViewCopy-6D",
                         policy_type(space, {0, 0, 0, 0, 0, 0},
                                     {a.extent(0), a.extent(1), a.extent(2),
                                      a.extent(3), a.extent(4), a.extent(5)}),
                         *this);
  }

  KOKKOS_INLINE_FUNCTION
  void operator()(const iType& i0, const iType& i1, const iType& i2,
                  const iType& i3, const iType& i4, const iType& i5) const {
    a(i0, i1, i2, i3, i4, i5) = b(i0, i1, i2, i3, i4, i5);
  };
};

template <class ViewTypeA, class ViewTypeB, class Layout, class ExecSpace,
          typename iType>
struct ViewCopy<ViewTypeA, ViewTypeB, Layout, ExecSpace, 7, iType> {
  ViewTypeA a;
  ViewTypeB b;

  static const Kokkos::Iterate outer_iteration_pattern =
      Kokkos::layout_iterate_type_selector<Layout>::outer_iteration_pattern;
  static const Kokkos::Iterate inner_iteration_pattern =
      Kokkos::layout_iterate_type_selector<Layout>::inner_iteration_pattern;
  using iterate_type =
      Kokkos::Rank<6, outer_iteration_pattern, inner_iteration_pattern>;
  using policy_type =
      Kokkos::MDRangePolicy<ExecSpace, iterate_type, Kokkos::IndexType<iType>>;

  ViewCopy(const ViewTypeA& a_, const ViewTypeB& b_,
           const ExecSpace space = ExecSpace())
      : a(a_), b(b_) {
    Kokkos::parallel_for("Kokkos::ViewCopy-7D",
                         policy_type(space, {0, 0, 0, 0, 0, 0},
                                     {a.extent(0), a.extent(1), a.extent(3),
                                      a.extent(4), a.extent(5), a.extent(6)}),
                         *this);
  }

  KOKKOS_INLINE_FUNCTION
  void operator()(const iType& i0, const iType& i1, const iType& i3,
                  const iType& i4, const iType& i5, const iType& i6) const {
    for (iType i2 = 0; i2 < iType(a.extent(2)); i2++)
      a(i0, i1, i2, i3, i4, i5, i6) = b(i0, i1, i2, i3, i4, i5, i6);
  };
};

template <class ViewTypeA, class ViewTypeB, class Layout, class ExecSpace,
          typename iType>
struct ViewCopy<ViewTypeA, ViewTypeB, Layout, ExecSpace, 8, iType> {
  ViewTypeA a;
  ViewTypeB b;

  static const Kokkos::Iterate outer_iteration_pattern =
      Kokkos::layout_iterate_type_selector<Layout>::outer_iteration_pattern;
  static const Kokkos::Iterate inner_iteration_pattern =
      Kokkos::layout_iterate_type_selector<Layout>::inner_iteration_pattern;
  using iterate_type =
      Kokkos::Rank<6, outer_iteration_pattern, inner_iteration_pattern>;
  using policy_type =
      Kokkos::MDRangePolicy<ExecSpace, iterate_type, Kokkos::IndexType<iType>>;

  ViewCopy(const ViewTypeA& a_, const ViewTypeB& b_,
           const ExecSpace space = ExecSpace())
      : a(a_), b(b_) {
    Kokkos::parallel_for("Kokkos::ViewCopy-8D",
                         policy_type(space, {0, 0, 0, 0, 0, 0},
                                     {a.extent(0), a.extent(1), a.extent(3),
                                      a.extent(5), a.extent(6), a.extent(7)}),
                         *this);
  }

  KOKKOS_INLINE_FUNCTION
  void operator()(const iType& i0, const iType& i1, const iType& i3,
                  const iType& i5, const iType& i6, const iType& i7) const {
    for (iType i2 = 0; i2 < iType(a.extent(2)); i2++)
      for (iType i4 = 0; i4 < iType(a.extent(4)); i4++)
        a(i0, i1, i2, i3, i4, i5, i6, i7) = b(i0, i1, i2, i3, i4, i5, i6, i7);
  };
};

}  // namespace Impl
}  // namespace Kokkos

namespace Kokkos {
namespace Impl {

template <class ExecutionSpace, class DstType, class SrcType>
void view_copy(const ExecutionSpace& space, const DstType& dst,
               const SrcType& src) {
  using dst_memory_space = typename DstType::memory_space;
  using src_memory_space = typename SrcType::memory_space;

  enum {
    ExecCanAccessSrc =
        Kokkos::Impl::SpaceAccessibility<ExecutionSpace,
                                         src_memory_space>::accessible
  };
  enum {
    ExecCanAccessDst =
        Kokkos::Impl::SpaceAccessibility<ExecutionSpace,
                                         dst_memory_space>::accessible
  };

  if (!(ExecCanAccessSrc && ExecCanAccessDst)) {
    Kokkos::Impl::throw_runtime_exception(
        "Kokkos::Impl::view_copy called with invalid execution space");
  } else {
    // Figure out iteration order in case we need it
    int64_t strides[DstType::Rank + 1];
    dst.stride(strides);
    Kokkos::Iterate iterate;
    if (Kokkos::is_layouttiled<typename DstType::array_layout>::value) {
      iterate = Kokkos::layout_iterate_type_selector<
          typename DstType::array_layout>::outer_iteration_pattern;
    } else if (std::is_same<typename DstType::array_layout,
                            Kokkos::LayoutRight>::value) {
      iterate = Kokkos::Iterate::Right;
    } else if (std::is_same<typename DstType::array_layout,
                            Kokkos::LayoutLeft>::value) {
      iterate = Kokkos::Iterate::Left;
    } else if (std::is_same<typename DstType::array_layout,
                            Kokkos::LayoutStride>::value) {
      if (strides[0] > strides[DstType::Rank - 1])
        iterate = Kokkos::Iterate::Right;
      else
        iterate = Kokkos::Iterate::Left;
    } else {
      if (std::is_same<typename DstType::execution_space::array_layout,
                       Kokkos::LayoutRight>::value)
        iterate = Kokkos::Iterate::Right;
      else
        iterate = Kokkos::Iterate::Left;
    }

    if ((dst.span() >= size_t(std::numeric_limits<int>::max())) ||
        (src.span() >= size_t(std::numeric_limits<int>::max()))) {
      if (iterate == Kokkos::Iterate::Right)
        Kokkos::Impl::ViewCopy<
            typename DstType::uniform_runtime_nomemspace_type,
            typename SrcType::uniform_runtime_const_nomemspace_type,
            Kokkos::LayoutRight, ExecutionSpace, DstType::Rank, int64_t>(
            dst, src, space);
      else
        Kokkos::Impl::ViewCopy<
            typename DstType::uniform_runtime_nomemspace_type,
            typename SrcType::uniform_runtime_const_nomemspace_type,
            Kokkos::LayoutLeft, ExecutionSpace, DstType::Rank, int64_t>(
            dst, src, space);
    } else {
      if (iterate == Kokkos::Iterate::Right)
        Kokkos::Impl::ViewCopy<
            typename DstType::uniform_runtime_nomemspace_type,
            typename SrcType::uniform_runtime_const_nomemspace_type,
            Kokkos::LayoutRight, ExecutionSpace, DstType::Rank, int>(dst, src,
                                                                     space);
      else
        Kokkos::Impl::ViewCopy<
            typename DstType::uniform_runtime_nomemspace_type,
            typename SrcType::uniform_runtime_const_nomemspace_type,
            Kokkos::LayoutLeft, ExecutionSpace, DstType::Rank, int>(dst, src,
                                                                    space);
    }
  }
}

template <class DstType, class SrcType>
void view_copy(const DstType& dst, const SrcType& src) {
  using dst_execution_space = typename DstType::execution_space;
  using src_execution_space = typename SrcType::execution_space;
  using dst_memory_space    = typename DstType::memory_space;
  using src_memory_space    = typename SrcType::memory_space;

  enum {
    DstExecCanAccessSrc =
        Kokkos::Impl::SpaceAccessibility<dst_execution_space,
                                         src_memory_space>::accessible
  };

  enum {
    SrcExecCanAccessDst =
        Kokkos::Impl::SpaceAccessibility<src_execution_space,
                                         dst_memory_space>::accessible
  };

  if (!DstExecCanAccessSrc && !SrcExecCanAccessDst) {
    std::string message(
        "Error: Kokkos::deep_copy with no available copy mechanism: ");
    message += src.label();
    message += " to ";
    message += dst.label();
    Kokkos::Impl::throw_runtime_exception(message);
  }

  // Figure out iteration order in case we need it
  int64_t strides[DstType::Rank + 1];
  dst.stride(strides);
  Kokkos::Iterate iterate;
  if (Kokkos::is_layouttiled<typename DstType::array_layout>::value) {
    iterate = Kokkos::layout_iterate_type_selector<
        typename DstType::array_layout>::outer_iteration_pattern;
  } else if (std::is_same<typename DstType::array_layout,
                          Kokkos::LayoutRight>::value) {
    iterate = Kokkos::Iterate::Right;
  } else if (std::is_same<typename DstType::array_layout,
                          Kokkos::LayoutLeft>::value) {
    iterate = Kokkos::Iterate::Left;
  } else if (std::is_same<typename DstType::array_layout,
                          Kokkos::LayoutStride>::value) {
    if (strides[0] > strides[DstType::Rank - 1])
      iterate = Kokkos::Iterate::Right;
    else
      iterate = Kokkos::Iterate::Left;
  } else {
    if (std::is_same<typename DstType::execution_space::array_layout,
                     Kokkos::LayoutRight>::value)
      iterate = Kokkos::Iterate::Right;
    else
      iterate = Kokkos::Iterate::Left;
  }

  if ((dst.span() >= size_t(std::numeric_limits<int>::max())) ||
      (src.span() >= size_t(std::numeric_limits<int>::max()))) {
    if (DstExecCanAccessSrc) {
      if (iterate == Kokkos::Iterate::Right)
        Kokkos::Impl::ViewCopy<
            typename DstType::uniform_runtime_nomemspace_type,
            typename SrcType::uniform_runtime_const_nomemspace_type,
            Kokkos::LayoutRight, dst_execution_space, DstType::Rank, int64_t>(
            dst, src);
      else
        Kokkos::Impl::ViewCopy<
            typename DstType::uniform_runtime_nomemspace_type,
            typename SrcType::uniform_runtime_const_nomemspace_type,
            Kokkos::LayoutLeft, dst_execution_space, DstType::Rank, int64_t>(
            dst, src);
    } else {
      if (iterate == Kokkos::Iterate::Right)
        Kokkos::Impl::ViewCopy<
            typename DstType::uniform_runtime_nomemspace_type,
            typename SrcType::uniform_runtime_const_nomemspace_type,
            Kokkos::LayoutRight, src_execution_space, DstType::Rank, int64_t>(
            dst, src);
      else
        Kokkos::Impl::ViewCopy<
            typename DstType::uniform_runtime_nomemspace_type,
            typename SrcType::uniform_runtime_const_nomemspace_type,
            Kokkos::LayoutLeft, src_execution_space, DstType::Rank, int64_t>(
            dst, src);
    }
  } else {
    if (DstExecCanAccessSrc) {
      if (iterate == Kokkos::Iterate::Right)
        Kokkos::Impl::ViewCopy<
            typename DstType::uniform_runtime_nomemspace_type,
            typename SrcType::uniform_runtime_const_nomemspace_type,
            Kokkos::LayoutRight, dst_execution_space, DstType::Rank, int>(dst,
                                                                          src);
      else
        Kokkos::Impl::ViewCopy<
            typename DstType::uniform_runtime_nomemspace_type,
            typename SrcType::uniform_runtime_const_nomemspace_type,
            Kokkos::LayoutLeft, dst_execution_space, DstType::Rank, int>(dst,
                                                                         src);
    } else {
      if (iterate == Kokkos::Iterate::Right)
        Kokkos::Impl::ViewCopy<
            typename DstType::uniform_runtime_nomemspace_type,
            typename SrcType::uniform_runtime_const_nomemspace_type,
            Kokkos::LayoutRight, src_execution_space, DstType::Rank, int>(dst,
                                                                          src);
      else
        Kokkos::Impl::ViewCopy<
            typename DstType::uniform_runtime_nomemspace_type,
            typename SrcType::uniform_runtime_const_nomemspace_type,
            Kokkos::LayoutLeft, src_execution_space, DstType::Rank, int>(dst,
                                                                         src);
    }
  }
}

template <class DstType, class SrcType, int Rank, class... Args>
struct CommonSubview;

template <class DstType, class SrcType, class Arg0, class... Args>
struct CommonSubview<DstType, SrcType, 1, Arg0, Args...> {
  using dst_subview_type = typename Kokkos::Subview<DstType, Arg0>;
  using src_subview_type = typename Kokkos::Subview<SrcType, Arg0>;
  dst_subview_type dst_sub;
  src_subview_type src_sub;
  CommonSubview(const DstType& dst, const SrcType& src, const Arg0& arg0,
                Args...)
      : dst_sub(dst, arg0), src_sub(src, arg0) {}
};

template <class DstType, class SrcType, class Arg0, class Arg1, class... Args>
struct CommonSubview<DstType, SrcType, 2, Arg0, Arg1, Args...> {
  using dst_subview_type = typename Kokkos::Subview<DstType, Arg0, Arg1>;
  using src_subview_type = typename Kokkos::Subview<SrcType, Arg0, Arg1>;
  dst_subview_type dst_sub;
  src_subview_type src_sub;
  CommonSubview(const DstType& dst, const SrcType& src, const Arg0& arg0,
                const Arg1& arg1, Args...)
      : dst_sub(dst, arg0, arg1), src_sub(src, arg0, arg1) {}
};

template <class DstType, class SrcType, class Arg0, class Arg1, class Arg2,
          class... Args>
struct CommonSubview<DstType, SrcType, 3, Arg0, Arg1, Arg2, Args...> {
  using dst_subview_type = typename Kokkos::Subview<DstType, Arg0, Arg1, Arg2>;
  using src_subview_type = typename Kokkos::Subview<SrcType, Arg0, Arg1, Arg2>;
  dst_subview_type dst_sub;
  src_subview_type src_sub;
  CommonSubview(const DstType& dst, const SrcType& src, const Arg0& arg0,
                const Arg1& arg1, const Arg2& arg2, Args...)
      : dst_sub(dst, arg0, arg1, arg2), src_sub(src, arg0, arg1, arg2) {}
};

template <class DstType, class SrcType, class Arg0, class Arg1, class Arg2,
          class Arg3, class... Args>
struct CommonSubview<DstType, SrcType, 4, Arg0, Arg1, Arg2, Arg3, Args...> {
  using dst_subview_type =
      typename Kokkos::Subview<DstType, Arg0, Arg1, Arg2, Arg3>;
  using src_subview_type =
      typename Kokkos::Subview<SrcType, Arg0, Arg1, Arg2, Arg3>;
  dst_subview_type dst_sub;
  src_subview_type src_sub;
  CommonSubview(const DstType& dst, const SrcType& src, const Arg0& arg0,
                const Arg1& arg1, const Arg2& arg2, const Arg3& arg3,
                const Args...)
      : dst_sub(dst, arg0, arg1, arg2, arg3),
        src_sub(src, arg0, arg1, arg2, arg3) {}
};

template <class DstType, class SrcType, class Arg0, class Arg1, class Arg2,
          class Arg3, class Arg4, class... Args>
struct CommonSubview<DstType, SrcType, 5, Arg0, Arg1, Arg2, Arg3, Arg4,
                     Args...> {
  using dst_subview_type =
      typename Kokkos::Subview<DstType, Arg0, Arg1, Arg2, Arg3, Arg4>;
  using src_subview_type =
      typename Kokkos::Subview<SrcType, Arg0, Arg1, Arg2, Arg3, Arg4>;
  dst_subview_type dst_sub;
  src_subview_type src_sub;
  CommonSubview(const DstType& dst, const SrcType& src, const Arg0& arg0,
                const Arg1& arg1, const Arg2& arg2, const Arg3& arg3,
                const Arg4& arg4, const Args...)
      : dst_sub(dst, arg0, arg1, arg2, arg3, arg4),
        src_sub(src, arg0, arg1, arg2, arg3, arg4) {}
};

template <class DstType, class SrcType, class Arg0, class Arg1, class Arg2,
          class Arg3, class Arg4, class Arg5, class... Args>
struct CommonSubview<DstType, SrcType, 6, Arg0, Arg1, Arg2, Arg3, Arg4, Arg5,
                     Args...> {
  using dst_subview_type =
      typename Kokkos::Subview<DstType, Arg0, Arg1, Arg2, Arg3, Arg4, Arg5>;
  using src_subview_type =
      typename Kokkos::Subview<SrcType, Arg0, Arg1, Arg2, Arg3, Arg4, Arg5>;
  dst_subview_type dst_sub;
  src_subview_type src_sub;
  CommonSubview(const DstType& dst, const SrcType& src, const Arg0& arg0,
                const Arg1& arg1, const Arg2& arg2, const Arg3& arg3,
                const Arg4& arg4, const Arg5& arg5, const Args...)
      : dst_sub(dst, arg0, arg1, arg2, arg3, arg4, arg5),
        src_sub(src, arg0, arg1, arg2, arg3, arg4, arg5) {}
};

template <class DstType, class SrcType, class Arg0, class Arg1, class Arg2,
          class Arg3, class Arg4, class Arg5, class Arg6, class... Args>
struct CommonSubview<DstType, SrcType, 7, Arg0, Arg1, Arg2, Arg3, Arg4, Arg5,
                     Arg6, Args...> {
  using dst_subview_type = typename Kokkos::Subview<DstType, Arg0, Arg1, Arg2,
                                                    Arg3, Arg4, Arg5, Arg6>;
  using src_subview_type = typename Kokkos::Subview<SrcType, Arg0, Arg1, Arg2,
                                                    Arg3, Arg4, Arg5, Arg6>;
  dst_subview_type dst_sub;
  src_subview_type src_sub;
  CommonSubview(const DstType& dst, const SrcType& src, const Arg0& arg0,
                const Arg1& arg1, const Arg2& arg2, const Arg3& arg3,
                const Arg4& arg4, const Arg5& arg5, const Arg6& arg6, Args...)
      : dst_sub(dst, arg0, arg1, arg2, arg3, arg4, arg5, arg6),
        src_sub(src, arg0, arg1, arg2, arg3, arg4, arg5, arg6) {}
};

template <class DstType, class SrcType, class Arg0, class Arg1, class Arg2,
          class Arg3, class Arg4, class Arg5, class Arg6, class Arg7>
struct CommonSubview<DstType, SrcType, 8, Arg0, Arg1, Arg2, Arg3, Arg4, Arg5,
                     Arg6, Arg7> {
  using dst_subview_type =
      typename Kokkos::Subview<DstType, Arg0, Arg1, Arg2, Arg3, Arg4, Arg5,
                               Arg6, Arg7>;
  using src_subview_type =
      typename Kokkos::Subview<SrcType, Arg0, Arg1, Arg2, Arg3, Arg4, Arg5,
                               Arg6, Arg7>;
  dst_subview_type dst_sub;
  src_subview_type src_sub;
  CommonSubview(const DstType& dst, const SrcType& src, const Arg0& arg0,
                const Arg1& arg1, const Arg2& arg2, const Arg3& arg3,
                const Arg4& arg4, const Arg5& arg5, const Arg6& arg6,
                const Arg7& arg7)
      : dst_sub(dst, arg0, arg1, arg2, arg3, arg4, arg5, arg6, arg7),
        src_sub(src, arg0, arg1, arg2, arg3, arg4, arg5, arg6, arg7) {}
};

template <class DstType, class SrcType,
          class ExecSpace = typename DstType::execution_space,
          int Rank        = DstType::Rank>
struct ViewRemap;

template <class DstType, class SrcType, class ExecSpace>
struct ViewRemap<DstType, SrcType, ExecSpace, 1> {
  using p_type = Kokkos::pair<int64_t, int64_t>;

  ViewRemap(const DstType& dst, const SrcType& src) {
    if (dst.extent(0) == src.extent(0)) {
      view_copy(dst, src);
    } else {
      p_type ext0(0, std::min(dst.extent(0), src.extent(0)));
      using sv_adapter_type = CommonSubview<DstType, SrcType, 1, p_type>;
      sv_adapter_type common_subview(dst, src, ext0);
      view_copy(common_subview.dst_sub, common_subview.src_sub);
    }
  }
};

template <class DstType, class SrcType, class ExecSpace>
struct ViewRemap<DstType, SrcType, ExecSpace, 2> {
  using p_type = Kokkos::pair<int64_t, int64_t>;

  ViewRemap(const DstType& dst, const SrcType& src) {
    if (dst.extent(0) == src.extent(0)) {
      if (dst.extent(1) == src.extent(1)) {
        view_copy(dst, src);
      } else {
        p_type ext1(0, std::min(dst.extent(1), src.extent(1)));
        using sv_adapter_type =
            CommonSubview<DstType, SrcType, 2, Kokkos::Impl::ALL_t, p_type>;
        sv_adapter_type common_subview(dst, src, Kokkos::ALL, ext1);
        view_copy(common_subview.dst_sub, common_subview.src_sub);
      }
    } else {
      if (dst.extent(1) == src.extent(1)) {
        p_type ext0(0, std::min(dst.extent(0), src.extent(0)));
        using sv_adapter_type =
            CommonSubview<DstType, SrcType, 2, p_type, Kokkos::Impl::ALL_t>;
        sv_adapter_type common_subview(dst, src, ext0, Kokkos::ALL);
        view_copy(common_subview.dst_sub, common_subview.src_sub);
      } else {
        p_type ext0(0, std::min(dst.extent(0), src.extent(0)));
        p_type ext1(0, std::min(dst.extent(1), src.extent(1)));
        using sv_adapter_type =
            CommonSubview<DstType, SrcType, 2, p_type, p_type>;
        sv_adapter_type common_subview(dst, src, ext0, ext1);
        view_copy(common_subview.dst_sub, common_subview.src_sub);
      }
    }
  }
};

template <class DstType, class SrcType, class ExecSpace>
struct ViewRemap<DstType, SrcType, ExecSpace, 3> {
  using p_type = Kokkos::pair<int64_t, int64_t>;

  ViewRemap(const DstType& dst, const SrcType& src) {
    if (dst.extent(0) == src.extent(0)) {
      if (dst.extent(2) == src.extent(2)) {
        p_type ext1(0, std::min(dst.extent(1), src.extent(1)));
        using sv_adapter_type =
            CommonSubview<DstType, SrcType, 3, Kokkos::Impl::ALL_t, p_type,
                          Kokkos::Impl::ALL_t>;
        sv_adapter_type common_subview(dst, src, Kokkos::ALL, ext1,
                                       Kokkos::ALL);
        view_copy(common_subview.dst_sub, common_subview.src_sub);
      } else {
        p_type ext1(0, std::min(dst.extent(1), src.extent(1)));
        p_type ext2(0, std::min(dst.extent(2), src.extent(2)));
        using sv_adapter_type =
            CommonSubview<DstType, SrcType, 3, Kokkos::Impl::ALL_t, p_type,
                          p_type>;
        sv_adapter_type common_subview(dst, src, Kokkos::ALL, ext1, ext2);
        view_copy(common_subview.dst_sub, common_subview.src_sub);
      }
    } else {
      if (dst.extent(2) == src.extent(2)) {
        p_type ext0(0, std::min(dst.extent(0), src.extent(0)));
        p_type ext1(0, std::min(dst.extent(1), src.extent(1)));
        using sv_adapter_type = CommonSubview<DstType, SrcType, 3, p_type,
                                              p_type, Kokkos::Impl::ALL_t>;
        sv_adapter_type common_subview(dst, src, ext0, ext1, Kokkos::ALL);
        view_copy(common_subview.dst_sub, common_subview.src_sub);
      } else {
        p_type ext0(0, std::min(dst.extent(0), src.extent(0)));
        p_type ext1(0, std::min(dst.extent(1), src.extent(1)));
        p_type ext2(0, std::min(dst.extent(2), src.extent(2)));
        using sv_adapter_type =
            CommonSubview<DstType, SrcType, 3, p_type, p_type, p_type>;
        sv_adapter_type common_subview(dst, src, ext0, ext1, ext2);
        view_copy(common_subview.dst_sub, common_subview.src_sub);
      }
    }
  }
};

template <class DstType, class SrcType, class ExecSpace>
struct ViewRemap<DstType, SrcType, ExecSpace, 4> {
  using p_type = Kokkos::pair<int64_t, int64_t>;

  ViewRemap(const DstType& dst, const SrcType& src) {
    if (dst.extent(0) == src.extent(0)) {
      if (dst.extent(3) == src.extent(3)) {
        p_type ext1(0, std::min(dst.extent(1), src.extent(1)));
        p_type ext2(0, std::min(dst.extent(2), src.extent(2)));
        using sv_adapter_type =
            CommonSubview<DstType, SrcType, 4, Kokkos::Impl::ALL_t, p_type,
                          p_type, Kokkos::Impl::ALL_t>;
        sv_adapter_type common_subview(dst, src, Kokkos::ALL, ext1, ext2,
                                       Kokkos::ALL);
        view_copy(common_subview.dst_sub, common_subview.src_sub);
      } else {
        p_type ext1(0, std::min(dst.extent(1), src.extent(1)));
        p_type ext2(0, std::min(dst.extent(2), src.extent(2)));
        p_type ext3(0, std::min(dst.extent(3), src.extent(3)));
        using sv_adapter_type =
            CommonSubview<DstType, SrcType, 4, Kokkos::Impl::ALL_t, p_type,
                          p_type, p_type>;
        sv_adapter_type common_subview(dst, src, Kokkos::ALL, ext1, ext2, ext3);
        view_copy(common_subview.dst_sub, common_subview.src_sub);
      }
    } else {
      if (dst.extent(7) == src.extent(7)) {
        p_type ext0(0, std::min(dst.extent(0), src.extent(0)));
        p_type ext1(0, std::min(dst.extent(1), src.extent(1)));
        p_type ext2(0, std::min(dst.extent(2), src.extent(2)));
        using sv_adapter_type =
            CommonSubview<DstType, SrcType, 4, p_type, p_type, p_type,
                          Kokkos::Impl::ALL_t>;
        sv_adapter_type common_subview(dst, src, ext0, ext1, ext2, Kokkos::ALL);
        view_copy(common_subview.dst_sub, common_subview.src_sub);
      } else {
        p_type ext0(0, std::min(dst.extent(0), src.extent(0)));
        p_type ext1(0, std::min(dst.extent(1), src.extent(1)));
        p_type ext2(0, std::min(dst.extent(2), src.extent(2)));
        p_type ext3(0, std::min(dst.extent(3), src.extent(3)));
        using sv_adapter_type =
            CommonSubview<DstType, SrcType, 4, p_type, p_type, p_type, p_type>;
        sv_adapter_type common_subview(dst, src, ext0, ext1, ext2, ext3);
        view_copy(common_subview.dst_sub, common_subview.src_sub);
      }
    }
  }
};

template <class DstType, class SrcType, class ExecSpace>
struct ViewRemap<DstType, SrcType, ExecSpace, 5> {
  using p_type = Kokkos::pair<int64_t, int64_t>;

  ViewRemap(const DstType& dst, const SrcType& src) {
    if (dst.extent(0) == src.extent(0)) {
      if (dst.extent(4) == src.extent(4)) {
        p_type ext1(0, std::min(dst.extent(1), src.extent(1)));
        p_type ext2(0, std::min(dst.extent(2), src.extent(2)));
        p_type ext3(0, std::min(dst.extent(3), src.extent(3)));
        using sv_adapter_type =
            CommonSubview<DstType, SrcType, 5, Kokkos::Impl::ALL_t, p_type,
                          p_type, p_type, Kokkos::Impl::ALL_t>;
        sv_adapter_type common_subview(dst, src, Kokkos::ALL, ext1, ext2, ext3,
                                       Kokkos::ALL);
        view_copy(common_subview.dst_sub, common_subview.src_sub);
      } else {
        p_type ext1(0, std::min(dst.extent(1), src.extent(1)));
        p_type ext2(0, std::min(dst.extent(2), src.extent(2)));
        p_type ext3(0, std::min(dst.extent(3), src.extent(3)));
        p_type ext4(0, std::min(dst.extent(4), src.extent(4)));
        using sv_adapter_type =
            CommonSubview<DstType, SrcType, 5, Kokkos::Impl::ALL_t, p_type,
                          p_type, p_type, p_type>;
        sv_adapter_type common_subview(dst, src, Kokkos::ALL, ext1, ext2, ext3,
                                       ext4);
        view_copy(common_subview.dst_sub, common_subview.src_sub);
      }
    } else {
      if (dst.extent(4) == src.extent(4)) {
        p_type ext0(0, std::min(dst.extent(0), src.extent(0)));
        p_type ext1(0, std::min(dst.extent(1), src.extent(1)));
        p_type ext2(0, std::min(dst.extent(2), src.extent(2)));
        p_type ext3(0, std::min(dst.extent(3), src.extent(3)));
        using sv_adapter_type =
            CommonSubview<DstType, SrcType, 5, p_type, p_type, p_type, p_type,
                          Kokkos::Impl::ALL_t>;
        sv_adapter_type common_subview(dst, src, ext0, ext1, ext2, ext3,
                                       Kokkos::ALL);
        view_copy(common_subview.dst_sub, common_subview.src_sub);
      } else {
        p_type ext0(0, std::min(dst.extent(0), src.extent(0)));
        p_type ext1(0, std::min(dst.extent(1), src.extent(1)));
        p_type ext2(0, std::min(dst.extent(2), src.extent(2)));
        p_type ext3(0, std::min(dst.extent(3), src.extent(3)));
        p_type ext4(0, std::min(dst.extent(4), src.extent(4)));
        using sv_adapter_type = CommonSubview<DstType, SrcType, 5, p_type,
                                              p_type, p_type, p_type, p_type>;
        sv_adapter_type common_subview(dst, src, ext0, ext1, ext2, ext3, ext4);
        view_copy(common_subview.dst_sub, common_subview.src_sub);
      }
    }
  }
};
template <class DstType, class SrcType, class ExecSpace>
struct ViewRemap<DstType, SrcType, ExecSpace, 6> {
  using p_type = Kokkos::pair<int64_t, int64_t>;

  ViewRemap(const DstType& dst, const SrcType& src) {
    if (dst.extent(0) == src.extent(0)) {
      if (dst.extent(5) == src.extent(5)) {
        p_type ext1(0, std::min(dst.extent(1), src.extent(1)));
        p_type ext2(0, std::min(dst.extent(2), src.extent(2)));
        p_type ext3(0, std::min(dst.extent(3), src.extent(3)));
        p_type ext4(0, std::min(dst.extent(4), src.extent(4)));
        using sv_adapter_type =
            CommonSubview<DstType, SrcType, 6, Kokkos::Impl::ALL_t, p_type,
                          p_type, p_type, p_type, Kokkos::Impl::ALL_t>;
        sv_adapter_type common_subview(dst, src, Kokkos::ALL, ext1, ext2, ext3,
                                       ext4, Kokkos::ALL);
        view_copy(common_subview.dst_sub, common_subview.src_sub);
      } else {
        p_type ext1(0, std::min(dst.extent(1), src.extent(1)));
        p_type ext2(0, std::min(dst.extent(2), src.extent(2)));
        p_type ext3(0, std::min(dst.extent(3), src.extent(3)));
        p_type ext4(0, std::min(dst.extent(4), src.extent(4)));
        p_type ext5(0, std::min(dst.extent(5), src.extent(5)));
        using sv_adapter_type =
            CommonSubview<DstType, SrcType, 6, Kokkos::Impl::ALL_t, p_type,
                          p_type, p_type, p_type, p_type>;
        sv_adapter_type common_subview(dst, src, Kokkos::ALL, ext1, ext2, ext3,
                                       ext4, ext5);
        view_copy(common_subview.dst_sub, common_subview.src_sub);
      }
    } else {
      if (dst.extent(5) == src.extent(5)) {
        p_type ext0(0, std::min(dst.extent(0), src.extent(0)));
        p_type ext1(0, std::min(dst.extent(1), src.extent(1)));
        p_type ext2(0, std::min(dst.extent(2), src.extent(2)));
        p_type ext3(0, std::min(dst.extent(3), src.extent(3)));
        p_type ext4(0, std::min(dst.extent(4), src.extent(4)));

        using sv_adapter_type =
            CommonSubview<DstType, SrcType, 6, p_type, p_type, p_type, p_type,
                          p_type, Kokkos::Impl::ALL_t>;
        sv_adapter_type common_subview(dst, src, ext0, ext1, ext2, ext3, ext4,
                                       Kokkos::ALL);
        view_copy(common_subview.dst_sub, common_subview.src_sub);
      } else {
        p_type ext0(0, std::min(dst.extent(0), src.extent(0)));
        p_type ext1(0, std::min(dst.extent(1), src.extent(1)));
        p_type ext2(0, std::min(dst.extent(2), src.extent(2)));
        p_type ext3(0, std::min(dst.extent(3), src.extent(3)));
        p_type ext4(0, std::min(dst.extent(4), src.extent(4)));
        p_type ext5(0, std::min(dst.extent(5), src.extent(5)));

        using sv_adapter_type =
            CommonSubview<DstType, SrcType, 6, p_type, p_type, p_type, p_type,
                          p_type, p_type>;
        sv_adapter_type common_subview(dst, src, ext0, ext1, ext2, ext3, ext4,
                                       ext5);
        view_copy(common_subview.dst_sub, common_subview.src_sub);
      }
    }
  }
};

template <class DstType, class SrcType, class ExecSpace>
struct ViewRemap<DstType, SrcType, ExecSpace, 7> {
  using p_type = Kokkos::pair<int64_t, int64_t>;

  ViewRemap(const DstType& dst, const SrcType& src) {
    if (dst.extent(0) == src.extent(0)) {
      if (dst.extent(6) == src.extent(6)) {
        p_type ext1(0, std::min(dst.extent(1), src.extent(1)));
        p_type ext2(0, std::min(dst.extent(2), src.extent(2)));
        p_type ext3(0, std::min(dst.extent(3), src.extent(3)));
        p_type ext4(0, std::min(dst.extent(4), src.extent(4)));
        p_type ext5(0, std::min(dst.extent(5), src.extent(5)));
        using sv_adapter_type =
            CommonSubview<DstType, SrcType, 7, Kokkos::Impl::ALL_t, p_type,
                          p_type, p_type, p_type, p_type, Kokkos::Impl::ALL_t>;
        sv_adapter_type common_subview(dst, src, Kokkos::ALL, ext1, ext2, ext3,
                                       ext4, ext5, Kokkos::ALL);
        view_copy(common_subview.dst_sub, common_subview.src_sub);
      } else {
        p_type ext1(0, std::min(dst.extent(1), src.extent(1)));
        p_type ext2(0, std::min(dst.extent(2), src.extent(2)));
        p_type ext3(0, std::min(dst.extent(3), src.extent(3)));
        p_type ext4(0, std::min(dst.extent(4), src.extent(4)));
        p_type ext5(0, std::min(dst.extent(5), src.extent(5)));
        p_type ext6(0, std::min(dst.extent(6), src.extent(6)));
        using sv_adapter_type =
            CommonSubview<DstType, SrcType, 7, Kokkos::Impl::ALL_t, p_type,
                          p_type, p_type, p_type, p_type, p_type>;
        sv_adapter_type common_subview(dst, src, Kokkos::ALL, ext1, ext2, ext3,
                                       ext4, ext5, ext6);
        view_copy(common_subview.dst_sub, common_subview.src_sub);
      }
    } else {
      if (dst.extent(6) == src.extent(6)) {
        p_type ext0(0, std::min(dst.extent(0), src.extent(0)));
        p_type ext1(0, std::min(dst.extent(1), src.extent(1)));
        p_type ext2(0, std::min(dst.extent(2), src.extent(2)));
        p_type ext3(0, std::min(dst.extent(3), src.extent(3)));
        p_type ext4(0, std::min(dst.extent(4), src.extent(4)));
        p_type ext5(0, std::min(dst.extent(5), src.extent(5)));
        using sv_adapter_type =
            CommonSubview<DstType, SrcType, 7, p_type, p_type, p_type, p_type,
                          p_type, p_type, Kokkos::Impl::ALL_t>;
        sv_adapter_type common_subview(dst, src, ext0, ext1, ext2, ext3, ext4,
                                       ext5, Kokkos::ALL);
        view_copy(common_subview.dst_sub, common_subview.src_sub);
      } else {
        p_type ext0(0, std::min(dst.extent(0), src.extent(0)));
        p_type ext1(0, std::min(dst.extent(1), src.extent(1)));
        p_type ext2(0, std::min(dst.extent(2), src.extent(2)));
        p_type ext3(0, std::min(dst.extent(3), src.extent(3)));
        p_type ext4(0, std::min(dst.extent(4), src.extent(4)));
        p_type ext5(0, std::min(dst.extent(5), src.extent(5)));
        p_type ext6(0, std::min(dst.extent(6), src.extent(6)));
        using sv_adapter_type =
            CommonSubview<DstType, SrcType, 7, p_type, p_type, p_type, p_type,
                          p_type, p_type, p_type>;
        sv_adapter_type common_subview(dst, src, ext0, ext1, ext2, ext3, ext4,
                                       ext5, ext6);
        view_copy(common_subview.dst_sub, common_subview.src_sub);
      }
    }
  }
};

template <class DstType, class SrcType, class ExecSpace>
struct ViewRemap<DstType, SrcType, ExecSpace, 8> {
  using p_type = Kokkos::pair<int64_t, int64_t>;

  ViewRemap(const DstType& dst, const SrcType& src) {
    if (dst.extent(0) == src.extent(0)) {
      if (dst.extent(7) == src.extent(7)) {
        p_type ext1(0, std::min(dst.extent(1), src.extent(1)));
        p_type ext2(0, std::min(dst.extent(2), src.extent(2)));
        p_type ext3(0, std::min(dst.extent(3), src.extent(3)));
        p_type ext4(0, std::min(dst.extent(4), src.extent(4)));
        p_type ext5(0, std::min(dst.extent(5), src.extent(5)));
        p_type ext6(0, std::min(dst.extent(6), src.extent(6)));
        using sv_adapter_type =
            CommonSubview<DstType, SrcType, 8, Kokkos::Impl::ALL_t, p_type,
                          p_type, p_type, p_type, p_type, p_type,
                          Kokkos::Impl::ALL_t>;
        sv_adapter_type common_subview(dst, src, Kokkos::ALL, ext1, ext2, ext3,
                                       ext4, ext5, ext6, Kokkos::ALL);
        view_copy(common_subview.dst_sub, common_subview.src_sub);
      } else {
        p_type ext1(0, std::min(dst.extent(1), src.extent(1)));
        p_type ext2(0, std::min(dst.extent(2), src.extent(2)));
        p_type ext3(0, std::min(dst.extent(3), src.extent(3)));
        p_type ext4(0, std::min(dst.extent(4), src.extent(4)));
        p_type ext5(0, std::min(dst.extent(5), src.extent(5)));
        p_type ext6(0, std::min(dst.extent(6), src.extent(6)));
        p_type ext7(0, std::min(dst.extent(7), src.extent(7)));
        using sv_adapter_type =
            CommonSubview<DstType, SrcType, 8, Kokkos::Impl::ALL_t, p_type,
                          p_type, p_type, p_type, p_type, p_type, p_type>;
        sv_adapter_type common_subview(dst, src, Kokkos::ALL, ext1, ext2, ext3,
                                       ext4, ext5, ext6, ext7);
        view_copy(common_subview.dst_sub, common_subview.src_sub);
      }
    } else {
      if (dst.extent(7) == src.extent(7)) {
        p_type ext0(0, std::min(dst.extent(0), src.extent(0)));
        p_type ext1(0, std::min(dst.extent(1), src.extent(1)));
        p_type ext2(0, std::min(dst.extent(2), src.extent(2)));
        p_type ext3(0, std::min(dst.extent(3), src.extent(3)));
        p_type ext4(0, std::min(dst.extent(4), src.extent(4)));
        p_type ext5(0, std::min(dst.extent(5), src.extent(5)));
        p_type ext6(0, std::min(dst.extent(6), src.extent(6)));
        using sv_adapter_type =
            CommonSubview<DstType, SrcType, 8, p_type, p_type, p_type, p_type,
                          p_type, p_type, p_type, Kokkos::Impl::ALL_t>;
        sv_adapter_type common_subview(dst, src, ext0, ext1, ext2, ext3, ext4,
                                       ext5, ext6, Kokkos::ALL);
        view_copy(common_subview.dst_sub, common_subview.src_sub);
      } else {
        p_type ext0(0, std::min(dst.extent(0), src.extent(0)));
        p_type ext1(0, std::min(dst.extent(1), src.extent(1)));
        p_type ext2(0, std::min(dst.extent(2), src.extent(2)));
        p_type ext3(0, std::min(dst.extent(3), src.extent(3)));
        p_type ext4(0, std::min(dst.extent(4), src.extent(4)));
        p_type ext5(0, std::min(dst.extent(5), src.extent(5)));
        p_type ext6(0, std::min(dst.extent(6), src.extent(6)));
        p_type ext7(0, std::min(dst.extent(7), src.extent(7)));
        using sv_adapter_type =
            CommonSubview<DstType, SrcType, 8, p_type, p_type, p_type, p_type,
                          p_type, p_type, p_type, p_type>;
        sv_adapter_type common_subview(dst, src, ext0, ext1, ext2, ext3, ext4,
                                       ext5, ext6, ext7);
        view_copy(common_subview.dst_sub, common_subview.src_sub);
      }
    }
  }
};

}  // namespace Impl

/** \brief  Deep copy a value from Host memory into a view.  */
template <class DT, class... DP>
inline void deep_copy(
    const View<DT, DP...>& dst,
    typename ViewTraits<DT, DP...>::const_value_type& value,
    typename std::enable_if<std::is_same<
        typename ViewTraits<DT, DP...>::specialize, void>::value>::type* =
        nullptr) {
  using ViewType        = View<DT, DP...>;
  using exec_space_type = typename ViewType::execution_space;

  if (Kokkos::Profiling::profileLibraryLoaded()) {
    Kokkos::Profiling::beginDeepCopy(
        Kokkos::Profiling::make_space_handle(ViewType::memory_space::name()),
        dst.label(), dst.data(),
        Kokkos::Profiling::make_space_handle(Kokkos::HostSpace::name()),
        "Scalar", &value, dst.span() * sizeof(typename ViewType::value_type));
  }

  if (dst.data() == nullptr) {
    Kokkos::fence();
    if (Kokkos::Profiling::profileLibraryLoaded()) {
      Kokkos::Profiling::endDeepCopy();
    }
    return;
  }

  Kokkos::fence();
  static_assert(std::is_same<typename ViewType::non_const_value_type,
                             typename ViewType::value_type>::value,
                "deep_copy requires non-const type");

  // If contiguous we can simply do a 1D flat loop
  if (dst.span_is_contiguous()) {
    using ViewTypeFlat = Kokkos::View<
        typename ViewType::value_type*, Kokkos::LayoutRight,
        Kokkos::Device<typename ViewType::execution_space,
                       typename std::conditional<
                           ViewType::Rank == 0, typename ViewType::memory_space,
                           Kokkos::AnonymousSpace>::type>,
        Kokkos::MemoryTraits<0>>;

    ViewTypeFlat dst_flat(dst.data(), dst.size());
    if (dst.span() < static_cast<size_t>(std::numeric_limits<int>::max())) {
      Kokkos::Impl::ViewFill<ViewTypeFlat, Kokkos::LayoutRight, exec_space_type,
                             ViewTypeFlat::Rank, int>(dst_flat, value,
                                                      exec_space_type());
    } else
      Kokkos::Impl::ViewFill<ViewTypeFlat, Kokkos::LayoutRight, exec_space_type,
                             ViewTypeFlat::Rank, int64_t>(dst_flat, value,
                                                          exec_space_type());
    Kokkos::fence();
    if (Kokkos::Profiling::profileLibraryLoaded()) {
      Kokkos::Profiling::endDeepCopy();
    }
    return;
  }

  // Figure out iteration order to do the ViewFill
  int64_t strides[ViewType::Rank + 1];
  dst.stride(strides);
  Kokkos::Iterate iterate;
  if (std::is_same<typename ViewType::array_layout,
                   Kokkos::LayoutRight>::value) {
    iterate = Kokkos::Iterate::Right;
  } else if (std::is_same<typename ViewType::array_layout,
                          Kokkos::LayoutLeft>::value) {
    iterate = Kokkos::Iterate::Left;
  } else if (std::is_same<typename ViewType::array_layout,
                          Kokkos::LayoutStride>::value) {
    if (strides[0] > strides[ViewType::Rank > 0 ? ViewType::Rank - 1 : 0])
      iterate = Kokkos::Iterate::Right;
    else
      iterate = Kokkos::Iterate::Left;
  } else {
    if (std::is_same<typename ViewType::execution_space::array_layout,
                     Kokkos::LayoutRight>::value)
      iterate = Kokkos::Iterate::Right;
    else
      iterate = Kokkos::Iterate::Left;
  }

  // Lets call the right ViewFill functor based on integer space needed and
  // iteration type
  using ViewTypeUniform = typename std::conditional<
      ViewType::Rank == 0, typename ViewType::uniform_runtime_type,
      typename ViewType::uniform_runtime_nomemspace_type>::type;
  if (dst.span() > static_cast<size_t>(std::numeric_limits<int>::max())) {
    if (iterate == Kokkos::Iterate::Right)
      Kokkos::Impl::ViewFill<ViewTypeUniform, Kokkos::LayoutRight,
                             exec_space_type, ViewType::Rank, int64_t>(
          dst, value, exec_space_type());
    else
      Kokkos::Impl::ViewFill<ViewTypeUniform, Kokkos::LayoutLeft,
                             exec_space_type, ViewType::Rank, int64_t>(
          dst, value, exec_space_type());
  } else {
    if (iterate == Kokkos::Iterate::Right)
      Kokkos::Impl::ViewFill<ViewTypeUniform, Kokkos::LayoutRight,
                             exec_space_type, ViewType::Rank, int>(
          dst, value, exec_space_type());
    else
      Kokkos::Impl::ViewFill<ViewTypeUniform, Kokkos::LayoutLeft,
                             exec_space_type, ViewType::Rank, int>(
          dst, value, exec_space_type());
  }
  Kokkos::fence();

  if (Kokkos::Profiling::profileLibraryLoaded()) {
    Kokkos::Profiling::endDeepCopy();
  }
}

/** \brief  Deep copy into a value in Host memory from a view.  */
template <class ST, class... SP>
inline void deep_copy(
    typename ViewTraits<ST, SP...>::non_const_value_type& dst,
    const View<ST, SP...>& src,
    typename std::enable_if<std::is_same<
        typename ViewTraits<ST, SP...>::specialize, void>::value>::type* =
        nullptr) {
  using src_traits       = ViewTraits<ST, SP...>;
  using src_memory_space = typename src_traits::memory_space;

  static_assert(src_traits::rank == 0,
                "ERROR: Non-rank-zero view in deep_copy( value , View )");

  if (Kokkos::Profiling::profileLibraryLoaded()) {
    Kokkos::Profiling::beginDeepCopy(
        Kokkos::Profiling::make_space_handle(Kokkos::HostSpace::name()),
        "Scalar", &dst,
        Kokkos::Profiling::make_space_handle(src_memory_space::name()),
        src.label(), src.data(),
        src.span() * sizeof(typename src_traits::value_type));
  }

  if (src.data() == nullptr) {
    Kokkos::fence();
    if (Kokkos::Profiling::profileLibraryLoaded()) {
      Kokkos::Profiling::endDeepCopy();
    }
    return;
  }

  Kokkos::Impl::DeepCopy<HostSpace, src_memory_space>(&dst, src.data(),
                                                      sizeof(ST));
  if (Kokkos::Profiling::profileLibraryLoaded()) {
    Kokkos::Profiling::endDeepCopy();
  }
}

//----------------------------------------------------------------------------
/** \brief  A deep copy between views of compatible type, and rank zero.  */
template <class DT, class... DP, class ST, class... SP>
inline void deep_copy(
    const View<DT, DP...>& dst, const View<ST, SP...>& src,
    typename std::enable_if<(
        std::is_same<typename ViewTraits<DT, DP...>::specialize, void>::value &&
        std::is_same<typename ViewTraits<ST, SP...>::specialize, void>::value &&
        (unsigned(ViewTraits<DT, DP...>::rank) == unsigned(0) &&
         unsigned(ViewTraits<ST, SP...>::rank) == unsigned(0)))>::type* =
        nullptr) {
  using dst_type = View<DT, DP...>;
  using src_type = View<ST, SP...>;

  using value_type       = typename dst_type::value_type;
  using dst_memory_space = typename dst_type::memory_space;
  using src_memory_space = typename src_type::memory_space;

  static_assert(std::is_same<typename dst_type::value_type,
                             typename src_type::non_const_value_type>::value,
                "deep_copy requires matching non-const destination type");

  if (Kokkos::Profiling::profileLibraryLoaded()) {
    Kokkos::Profiling::beginDeepCopy(
        Kokkos::Profiling::make_space_handle(dst_memory_space::name()),
        dst.label(), dst.data(),
        Kokkos::Profiling::make_space_handle(src_memory_space::name()),
        src.label(), src.data(),
        src.span() * sizeof(typename dst_type::value_type));
  }

  if (dst.data() == nullptr && src.data() == nullptr) {
    Kokkos::fence();
    if (Kokkos::Profiling::profileLibraryLoaded()) {
      Kokkos::Profiling::endDeepCopy();
    }
    return;
  }

  Kokkos::fence();
  if (dst.data() != src.data()) {
    Kokkos::Impl::DeepCopy<dst_memory_space, src_memory_space>(
        dst.data(), src.data(), sizeof(value_type));
    Kokkos::fence();
  }
  if (Kokkos::Profiling::profileLibraryLoaded()) {
    Kokkos::Profiling::endDeepCopy();
  }
}

//----------------------------------------------------------------------------
/** \brief  A deep copy between views of the default specialization, compatible
 * type, same non-zero rank, same contiguous layout.
 */
template <class DT, class... DP, class ST, class... SP>
inline void deep_copy(
    const View<DT, DP...>& dst, const View<ST, SP...>& src,
    typename std::enable_if<(
        std::is_same<typename ViewTraits<DT, DP...>::specialize, void>::value &&
        std::is_same<typename ViewTraits<ST, SP...>::specialize, void>::value &&
        (unsigned(ViewTraits<DT, DP...>::rank) != 0 ||
         unsigned(ViewTraits<ST, SP...>::rank) != 0))>::type* = nullptr) {
  using dst_type            = View<DT, DP...>;
  using src_type            = View<ST, SP...>;
  using dst_execution_space = typename dst_type::execution_space;
  using src_execution_space = typename src_type::execution_space;
  using dst_memory_space    = typename dst_type::memory_space;
  using src_memory_space    = typename src_type::memory_space;
  using dst_value_type      = typename dst_type::value_type;
  using src_value_type      = typename src_type::value_type;

  static_assert(std::is_same<typename dst_type::value_type,
                             typename dst_type::non_const_value_type>::value,
                "deep_copy requires non-const destination type");

  static_assert((unsigned(dst_type::rank) == unsigned(src_type::rank)),
                "deep_copy requires Views of equal rank");

  if (Kokkos::Profiling::profileLibraryLoaded()) {
    Kokkos::Profiling::beginDeepCopy(
        Kokkos::Profiling::make_space_handle(dst_memory_space::name()),
        dst.label(), dst.data(),
        Kokkos::Profiling::make_space_handle(src_memory_space::name()),
        src.label(), src.data(),
        src.span() * sizeof(typename dst_type::value_type));
  }

  if (dst.data() == nullptr || src.data() == nullptr) {
    // throw if dimension mismatch
    if ((src.extent(0) != dst.extent(0)) || (src.extent(1) != dst.extent(1)) ||
        (src.extent(2) != dst.extent(2)) || (src.extent(3) != dst.extent(3)) ||
        (src.extent(4) != dst.extent(4)) || (src.extent(5) != dst.extent(5)) ||
        (src.extent(6) != dst.extent(6)) || (src.extent(7) != dst.extent(7))) {
      std::string message(
          "Deprecation Error: Kokkos::deep_copy extents of views don't "
          "match: ");
      message += dst.label();
      message += "(";
      for (int r = 0; r < dst_type::Rank - 1; r++) {
        message += std::to_string(dst.extent(r));
        message += ",";
      }
      message += std::to_string(dst.extent(dst_type::Rank - 1));
      message += ") ";
      message += src.label();
      message += "(";
      for (int r = 0; r < src_type::Rank - 1; r++) {
        message += std::to_string(src.extent(r));
        message += ",";
      }
      message += std::to_string(src.extent(src_type::Rank - 1));
      message += ") ";

      Kokkos::Impl::throw_runtime_exception(message);
    }
    Kokkos::fence();
    if (Kokkos::Profiling::profileLibraryLoaded()) {
      Kokkos::Profiling::endDeepCopy();
    }
    return;
  }

  enum {
    DstExecCanAccessSrc =
        Kokkos::Impl::SpaceAccessibility<dst_execution_space,
                                         src_memory_space>::accessible
  };

  enum {
    SrcExecCanAccessDst =
        Kokkos::Impl::SpaceAccessibility<src_execution_space,
                                         dst_memory_space>::accessible
  };

  // Checking for Overlapping Views.
  dst_value_type* dst_start = dst.data();
  dst_value_type* dst_end   = dst.data() + dst.span();
  src_value_type* src_start = src.data();
  src_value_type* src_end   = src.data() + src.span();
  if (((std::ptrdiff_t)dst_start == (std::ptrdiff_t)src_start) &&
      ((std::ptrdiff_t)dst_end == (std::ptrdiff_t)src_end) &&
      (dst.span_is_contiguous() && src.span_is_contiguous())) {
    Kokkos::fence();
    if (Kokkos::Profiling::profileLibraryLoaded()) {
      Kokkos::Profiling::endDeepCopy();
    }
    return;
  }

  if ((((std::ptrdiff_t)dst_start < (std::ptrdiff_t)src_end) &&
       ((std::ptrdiff_t)dst_end > (std::ptrdiff_t)src_start)) &&
      ((dst.span_is_contiguous() && src.span_is_contiguous()))) {
    std::string message("Error: Kokkos::deep_copy of overlapping views: ");
    message += dst.label();
    message += "(";
    message += std::to_string((std::ptrdiff_t)dst_start);
    message += ",";
    message += std::to_string((std::ptrdiff_t)dst_end);
    message += ") ";
    message += src.label();
    message += "(";
    message += std::to_string((std::ptrdiff_t)src_start);
    message += ",";
    message += std::to_string((std::ptrdiff_t)src_end);
    message += ") ";
    Kokkos::Impl::throw_runtime_exception(message);
  }

  // Check for same extents
  if ((src.extent(0) != dst.extent(0)) || (src.extent(1) != dst.extent(1)) ||
      (src.extent(2) != dst.extent(2)) || (src.extent(3) != dst.extent(3)) ||
      (src.extent(4) != dst.extent(4)) || (src.extent(5) != dst.extent(5)) ||
      (src.extent(6) != dst.extent(6)) || (src.extent(7) != dst.extent(7))) {
    std::string message(
        "Deprecation Error: Kokkos::deep_copy extents of views don't match: ");
    message += dst.label();
    message += "(";
    for (int r = 0; r < dst_type::Rank - 1; r++) {
      message += std::to_string(dst.extent(r));
      message += ",";
    }
    message += std::to_string(dst.extent(dst_type::Rank - 1));
    message += ") ";
    message += src.label();
    message += "(";
    for (int r = 0; r < src_type::Rank - 1; r++) {
      message += std::to_string(src.extent(r));
      message += ",";
    }
    message += std::to_string(src.extent(src_type::Rank - 1));
    message += ") ";

    Kokkos::Impl::throw_runtime_exception(message);
  }

  // If same type, equal layout, equal dimensions, equal span, and contiguous
  // memory then can byte-wise copy

  if (std::is_same<typename dst_type::value_type,
                   typename src_type::non_const_value_type>::value &&
      (std::is_same<typename dst_type::array_layout,
                    typename src_type::array_layout>::value ||
       (dst_type::rank == 1 && src_type::rank == 1)) &&
      dst.span_is_contiguous() && src.span_is_contiguous() &&
      ((dst_type::rank < 1) || (dst.stride_0() == src.stride_0())) &&
      ((dst_type::rank < 2) || (dst.stride_1() == src.stride_1())) &&
      ((dst_type::rank < 3) || (dst.stride_2() == src.stride_2())) &&
      ((dst_type::rank < 4) || (dst.stride_3() == src.stride_3())) &&
      ((dst_type::rank < 5) || (dst.stride_4() == src.stride_4())) &&
      ((dst_type::rank < 6) || (dst.stride_5() == src.stride_5())) &&
      ((dst_type::rank < 7) || (dst.stride_6() == src.stride_6())) &&
      ((dst_type::rank < 8) || (dst.stride_7() == src.stride_7()))) {
    const size_t nbytes = sizeof(typename dst_type::value_type) * dst.span();
    Kokkos::fence();
    if ((void*)dst.data() != (void*)src.data()) {
      Kokkos::Impl::DeepCopy<dst_memory_space, src_memory_space>(
          dst.data(), src.data(), nbytes);
    }
    Kokkos::fence();
  } else {
    Kokkos::fence();
    Impl::view_copy(dst, src);
    Kokkos::fence();
  }
  if (Kokkos::Profiling::profileLibraryLoaded()) {
    Kokkos::Profiling::endDeepCopy();
  }
}

//----------------------------------------------------------------------------
//----------------------------------------------------------------------------
namespace Experimental {
/** \brief  A local deep copy between views of the default specialization,
 * compatible type, same non-zero rank.
 */
template <class TeamType, class DT, class... DP, class ST, class... SP>
void KOKKOS_INLINE_FUNCTION
local_deep_copy_contiguous(const TeamType& team, const View<DT, DP...>& dst,
                           const View<ST, SP...>& src) {
  Kokkos::parallel_for(Kokkos::TeamThreadRange(team, src.span()),
                       [&](const int& i) { dst.data()[i] = src.data()[i]; });
}
//----------------------------------------------------------------------------
template <class DT, class... DP, class ST, class... SP>
void KOKKOS_INLINE_FUNCTION local_deep_copy_contiguous(
    const View<DT, DP...>& dst, const View<ST, SP...>& src) {
  for (size_t i = 0; i < src.span(); ++i) {
    dst.data()[i] = src.data()[i];
  }
}
//----------------------------------------------------------------------------
template <class TeamType, class DT, class... DP, class ST, class... SP>
void KOKKOS_INLINE_FUNCTION local_deep_copy(
    const TeamType& team, const View<DT, DP...>& dst,
    const View<ST, SP...>& src,
    typename std::enable_if<(unsigned(ViewTraits<DT, DP...>::rank) == 1 &&
                             unsigned(ViewTraits<ST, SP...>::rank) ==
                                 1)>::type* = nullptr) {
  if (dst.data() == nullptr) {
    return;
  }

  const size_t N = dst.extent(0);

  team.team_barrier();
  Kokkos::parallel_for(Kokkos::TeamThreadRange(team, N),
                       [&](const int& i) { dst(i) = src(i); });
  team.team_barrier();
}
//----------------------------------------------------------------------------
template <class TeamType, class DT, class... DP, class ST, class... SP>
void KOKKOS_INLINE_FUNCTION local_deep_copy(
    const TeamType& team, const View<DT, DP...>& dst,
    const View<ST, SP...>& src,
    typename std::enable_if<(unsigned(ViewTraits<DT, DP...>::rank) == 2 &&
                             unsigned(ViewTraits<ST, SP...>::rank) ==
                                 2)>::type* = nullptr) {
  if (dst.data() == nullptr) {
    return;
  }

  const size_t N = dst.extent(0) * dst.extent(1);

  if (dst.span_is_contiguous() && src.span_is_contiguous()) {
    team.team_barrier();
    local_deep_copy_contiguous(team, dst, src);
    team.team_barrier();
  } else {
    team.team_barrier();
    Kokkos::parallel_for(Kokkos::TeamThreadRange(team, N), [&](const int& i) {
      int i0      = i % dst.extent(0);
      int i1      = i / dst.extent(0);
      dst(i0, i1) = src(i0, i1);
    });
    team.team_barrier();
  }
}
//----------------------------------------------------------------------------
template <class TeamType, class DT, class... DP, class ST, class... SP>
void KOKKOS_INLINE_FUNCTION local_deep_copy(
    const TeamType& team, const View<DT, DP...>& dst,
    const View<ST, SP...>& src,
    typename std::enable_if<(unsigned(ViewTraits<DT, DP...>::rank) == 3 &&
                             unsigned(ViewTraits<ST, SP...>::rank) ==
                                 3)>::type* = nullptr) {
  if (dst.data() == nullptr) {
    return;
  }

  const size_t N = dst.extent(0) * dst.extent(1) * dst.extent(2);

  if (dst.span_is_contiguous() && src.span_is_contiguous()) {
    team.team_barrier();
    local_deep_copy_contiguous(team, dst, src);
    team.team_barrier();
  } else {
    team.team_barrier();
    Kokkos::parallel_for(Kokkos::TeamThreadRange(team, N), [&](const int& i) {
      int i0          = i % dst.extent(0);
      int itmp        = i / dst.extent(0);
      int i1          = itmp % dst.extent(1);
      int i2          = itmp / dst.extent(1);
      dst(i0, i1, i2) = src(i0, i1, i2);
    });
    team.team_barrier();
  }
}
//----------------------------------------------------------------------------
template <class TeamType, class DT, class... DP, class ST, class... SP>
void KOKKOS_INLINE_FUNCTION local_deep_copy(
    const TeamType& team, const View<DT, DP...>& dst,
    const View<ST, SP...>& src,
    typename std::enable_if<(unsigned(ViewTraits<DT, DP...>::rank) == 4 &&
                             unsigned(ViewTraits<ST, SP...>::rank) ==
                                 4)>::type* = nullptr) {
  if (dst.data() == nullptr) {
    return;
  }

  const size_t N =
      dst.extent(0) * dst.extent(1) * dst.extent(2) * dst.extent(3);

  if (dst.span_is_contiguous() && src.span_is_contiguous()) {
    team.team_barrier();
    local_deep_copy_contiguous(team, dst, src);
    team.team_barrier();
  } else {
    team.team_barrier();
    Kokkos::parallel_for(Kokkos::TeamThreadRange(team, N), [&](const int& i) {
      int i0              = i % dst.extent(0);
      int itmp            = i / dst.extent(0);
      int i1              = itmp % dst.extent(1);
      itmp                = itmp / dst.extent(1);
      int i2              = itmp % dst.extent(2);
      int i3              = itmp / dst.extent(2);
      dst(i0, i1, i2, i3) = src(i0, i1, i2, i3);
    });
    team.team_barrier();
  }
}
//----------------------------------------------------------------------------
template <class TeamType, class DT, class... DP, class ST, class... SP>
void KOKKOS_INLINE_FUNCTION local_deep_copy(
    const TeamType& team, const View<DT, DP...>& dst,
    const View<ST, SP...>& src,
    typename std::enable_if<(unsigned(ViewTraits<DT, DP...>::rank) == 5 &&
                             unsigned(ViewTraits<ST, SP...>::rank) ==
                                 5)>::type* = nullptr) {
  if (dst.data() == nullptr) {
    return;
  }

  const size_t N = dst.extent(0) * dst.extent(1) * dst.extent(2) *
                   dst.extent(3) * dst.extent(4);

  if (dst.span_is_contiguous() && src.span_is_contiguous()) {
    team.team_barrier();
    local_deep_copy_contiguous(team, dst, src);
    team.team_barrier();
  } else {
    team.team_barrier();
    Kokkos::parallel_for(Kokkos::TeamThreadRange(team, N), [&](const int& i) {
      int i0                  = i % dst.extent(0);
      int itmp                = i / dst.extent(0);
      int i1                  = itmp % dst.extent(1);
      itmp                    = itmp / dst.extent(1);
      int i2                  = itmp % dst.extent(2);
      itmp                    = itmp / dst.extent(2);
      int i3                  = itmp % dst.extent(3);
      int i4                  = itmp / dst.extent(3);
      dst(i0, i1, i2, i3, i4) = src(i0, i1, i2, i3, i4);
    });
    team.team_barrier();
  }
}
//----------------------------------------------------------------------------
template <class TeamType, class DT, class... DP, class ST, class... SP>
void KOKKOS_INLINE_FUNCTION local_deep_copy(
    const TeamType& team, const View<DT, DP...>& dst,
    const View<ST, SP...>& src,
    typename std::enable_if<(unsigned(ViewTraits<DT, DP...>::rank) == 6 &&
                             unsigned(ViewTraits<ST, SP...>::rank) ==
                                 6)>::type* = nullptr) {
  if (dst.data() == nullptr) {
    return;
  }

  const size_t N = dst.extent(0) * dst.extent(1) * dst.extent(2) *
                   dst.extent(3) * dst.extent(4) * dst.extent(5);

  if (dst.span_is_contiguous() && src.span_is_contiguous()) {
    team.team_barrier();
    local_deep_copy_contiguous(team, dst, src);
    team.team_barrier();
  } else {
    team.team_barrier();
    Kokkos::parallel_for(Kokkos::TeamThreadRange(team, N), [&](const int& i) {
      int i0                      = i % dst.extent(0);
      int itmp                    = i / dst.extent(0);
      int i1                      = itmp % dst.extent(1);
      itmp                        = itmp / dst.extent(1);
      int i2                      = itmp % dst.extent(2);
      itmp                        = itmp / dst.extent(2);
      int i3                      = itmp % dst.extent(3);
      itmp                        = itmp / dst.extent(3);
      int i4                      = itmp % dst.extent(4);
      int i5                      = itmp / dst.extent(4);
      dst(i0, i1, i2, i3, i4, i5) = src(i0, i1, i2, i3, i4, i5);
    });
    team.team_barrier();
  }
}
//----------------------------------------------------------------------------
template <class TeamType, class DT, class... DP, class ST, class... SP>
void KOKKOS_INLINE_FUNCTION local_deep_copy(
    const TeamType& team, const View<DT, DP...>& dst,
    const View<ST, SP...>& src,
    typename std::enable_if<(unsigned(ViewTraits<DT, DP...>::rank) == 7 &&
                             unsigned(ViewTraits<ST, SP...>::rank) ==
                                 7)>::type* = nullptr) {
  if (dst.data() == nullptr) {
    return;
  }

  const size_t N = dst.extent(0) * dst.extent(1) * dst.extent(2) *
                   dst.extent(3) * dst.extent(4) * dst.extent(5) *
                   dst.extent(6);

  if (dst.span_is_contiguous() && src.span_is_contiguous()) {
    team.team_barrier();
    local_deep_copy_contiguous(team, dst, src);
    team.team_barrier();
  } else {
    team.team_barrier();
    Kokkos::parallel_for(Kokkos::TeamThreadRange(team, N), [&](const int& i) {
      int i0                          = i % dst.extent(0);
      int itmp                        = i / dst.extent(0);
      int i1                          = itmp % dst.extent(1);
      itmp                            = itmp / dst.extent(1);
      int i2                          = itmp % dst.extent(2);
      itmp                            = itmp / dst.extent(2);
      int i3                          = itmp % dst.extent(3);
      itmp                            = itmp / dst.extent(3);
      int i4                          = itmp % dst.extent(4);
      itmp                            = itmp / dst.extent(4);
      int i5                          = itmp % dst.extent(5);
      int i6                          = itmp / dst.extent(5);
      dst(i0, i1, i2, i3, i4, i5, i6) = src(i0, i1, i2, i3, i4, i5, i6);
    });
    team.team_barrier();
  }
}
//----------------------------------------------------------------------------
template <class DT, class... DP, class ST, class... SP>
void KOKKOS_INLINE_FUNCTION local_deep_copy(
    const View<DT, DP...>& dst, const View<ST, SP...>& src,
    typename std::enable_if<(unsigned(ViewTraits<DT, DP...>::rank) == 1 &&
                             unsigned(ViewTraits<ST, SP...>::rank) ==
                                 1)>::type* = nullptr) {
  if (dst.data() == nullptr) {
    return;
  }

  const size_t N = dst.extent(0);

  for (size_t i = 0; i < N; ++i) {
    dst(i) = src(i);
  }
}
//----------------------------------------------------------------------------
template <class DT, class... DP, class ST, class... SP>
void KOKKOS_INLINE_FUNCTION local_deep_copy(
    const View<DT, DP...>& dst, const View<ST, SP...>& src,
    typename std::enable_if<(unsigned(ViewTraits<DT, DP...>::rank) == 2 &&
                             unsigned(ViewTraits<ST, SP...>::rank) ==
                                 2)>::type* = nullptr) {
  if (dst.data() == nullptr) {
    return;
  }

  if (dst.span_is_contiguous() && src.span_is_contiguous()) {
    local_deep_copy_contiguous(dst, src);
  } else {
    for (size_t i0 = 0; i0 < dst.extent(0); ++i0)
      for (size_t i1 = 0; i1 < dst.extent(1); ++i1) dst(i0, i1) = src(i0, i1);
  }
}
//----------------------------------------------------------------------------
template <class DT, class... DP, class ST, class... SP>
void KOKKOS_INLINE_FUNCTION local_deep_copy(
    const View<DT, DP...>& dst, const View<ST, SP...>& src,
    typename std::enable_if<(unsigned(ViewTraits<DT, DP...>::rank) == 3 &&
                             unsigned(ViewTraits<ST, SP...>::rank) ==
                                 3)>::type* = nullptr) {
  if (dst.data() == nullptr) {
    return;
  }

  if (dst.span_is_contiguous() && src.span_is_contiguous()) {
    local_deep_copy_contiguous(dst, src);
  } else {
    for (size_t i0 = 0; i0 < dst.extent(0); ++i0)
      for (size_t i1 = 0; i1 < dst.extent(1); ++i1)
        for (size_t i2 = 0; i2 < dst.extent(2); ++i2)
          dst(i0, i1, i2) = src(i0, i1, i2);
  }
}
//----------------------------------------------------------------------------
template <class DT, class... DP, class ST, class... SP>
void KOKKOS_INLINE_FUNCTION local_deep_copy(
    const View<DT, DP...>& dst, const View<ST, SP...>& src,
    typename std::enable_if<(unsigned(ViewTraits<DT, DP...>::rank) == 4 &&
                             unsigned(ViewTraits<ST, SP...>::rank) ==
                                 4)>::type* = nullptr) {
  if (dst.data() == nullptr) {
    return;
  }

  if (dst.span_is_contiguous() && src.span_is_contiguous()) {
    local_deep_copy_contiguous(dst, src);
  } else {
    for (size_t i0 = 0; i0 < dst.extent(0); ++i0)
      for (size_t i1 = 0; i1 < dst.extent(1); ++i1)
        for (size_t i2 = 0; i2 < dst.extent(2); ++i2)
          for (size_t i3 = 0; i3 < dst.extent(3); ++i3)
            dst(i0, i1, i2, i3) = src(i0, i1, i2, i3);
  }
}
//----------------------------------------------------------------------------
template <class DT, class... DP, class ST, class... SP>
void KOKKOS_INLINE_FUNCTION local_deep_copy(
    const View<DT, DP...>& dst, const View<ST, SP...>& src,
    typename std::enable_if<(unsigned(ViewTraits<DT, DP...>::rank) == 5 &&
                             unsigned(ViewTraits<ST, SP...>::rank) ==
                                 5)>::type* = nullptr) {
  if (dst.data() == nullptr) {
    return;
  }

  if (dst.span_is_contiguous() && src.span_is_contiguous()) {
    local_deep_copy_contiguous(dst, src);
  } else {
    for (size_t i0 = 0; i0 < dst.extent(0); ++i0)
      for (size_t i1 = 0; i1 < dst.extent(1); ++i1)
        for (size_t i2 = 0; i2 < dst.extent(2); ++i2)
          for (size_t i3 = 0; i3 < dst.extent(3); ++i3)
            for (size_t i4 = 0; i4 < dst.extent(4); ++i4)
              dst(i0, i1, i2, i3, i4) = src(i0, i1, i2, i3, i4);
  }
}
//----------------------------------------------------------------------------
template <class DT, class... DP, class ST, class... SP>
void KOKKOS_INLINE_FUNCTION local_deep_copy(
    const View<DT, DP...>& dst, const View<ST, SP...>& src,
    typename std::enable_if<(unsigned(ViewTraits<DT, DP...>::rank) == 6 &&
                             unsigned(ViewTraits<ST, SP...>::rank) ==
                                 6)>::type* = nullptr) {
  if (dst.data() == nullptr) {
    return;
  }

  if (dst.span_is_contiguous() && src.span_is_contiguous()) {
    local_deep_copy_contiguous(dst, src);
  } else {
    for (size_t i0 = 0; i0 < dst.extent(0); ++i0)
      for (size_t i1 = 0; i1 < dst.extent(1); ++i1)
        for (size_t i2 = 0; i2 < dst.extent(2); ++i2)
          for (size_t i3 = 0; i3 < dst.extent(3); ++i3)
            for (size_t i4 = 0; i4 < dst.extent(4); ++i4)
              for (size_t i5 = 0; i5 < dst.extent(5); ++i5)
                dst(i0, i1, i2, i3, i4, i5) = src(i0, i1, i2, i3, i4, i5);
  }
}
//----------------------------------------------------------------------------
template <class DT, class... DP, class ST, class... SP>
void KOKKOS_INLINE_FUNCTION local_deep_copy(
    const View<DT, DP...>& dst, const View<ST, SP...>& src,
    typename std::enable_if<(unsigned(ViewTraits<DT, DP...>::rank) == 7 &&
                             unsigned(ViewTraits<ST, SP...>::rank) ==
                                 7)>::type* = nullptr) {
  if (dst.data() == nullptr) {
    return;
  }

  if (dst.span_is_contiguous() && src.span_is_contiguous()) {
    local_deep_copy_contiguous(dst, src);
  } else {
    for (size_t i0 = 0; i0 < dst.extent(0); ++i0)
      for (size_t i1 = 0; i1 < dst.extent(1); ++i1)
        for (size_t i2 = 0; i2 < dst.extent(2); ++i2)
          for (size_t i3 = 0; i3 < dst.extent(3); ++i3)
            for (size_t i4 = 0; i4 < dst.extent(4); ++i4)
              for (size_t i5 = 0; i5 < dst.extent(5); ++i5)
                for (size_t i6 = 0; i6 < dst.extent(6); ++i6)
                  dst(i0, i1, i2, i3, i4, i5, i6) =
                      src(i0, i1, i2, i3, i4, i5, i6);
  }
}
//----------------------------------------------------------------------------
//----------------------------------------------------------------------------
/** \brief  Deep copy a value into a view.  */
template <class TeamType, class DT, class... DP>
void KOKKOS_INLINE_FUNCTION local_deep_copy_contiguous(
    const TeamType& team, const View<DT, DP...>& dst,
    typename ViewTraits<DT, DP...>::const_value_type& value) {
  Kokkos::parallel_for(Kokkos::TeamThreadRange(team, dst.span()),
                       [&](const int& i) { dst.data()[i] = value; });
}
//----------------------------------------------------------------------------
template <class DT, class... DP>
void KOKKOS_INLINE_FUNCTION local_deep_copy_contiguous(
    const View<DT, DP...>& dst,
    typename ViewTraits<DT, DP...>::const_value_type& value) {
  for (size_t i = 0; i < dst.span(); ++i) {
    dst.data()[i] = value;
  }
}
//----------------------------------------------------------------------------
template <class TeamType, class DT, class... DP>
void KOKKOS_INLINE_FUNCTION local_deep_copy(
    const TeamType& team, const View<DT, DP...>& dst,
    typename ViewTraits<DT, DP...>::const_value_type& value,
    typename std::enable_if<(unsigned(ViewTraits<DT, DP...>::rank) ==
                             1)>::type* = nullptr) {
  if (dst.data() == nullptr) {
    return;
  }

  const size_t N = dst.extent(0);

  team.team_barrier();
  Kokkos::parallel_for(Kokkos::TeamThreadRange(team, N),
                       [&](const int& i) { dst(i) = value; });
  team.team_barrier();
}
//----------------------------------------------------------------------------
template <class TeamType, class DT, class... DP>
void KOKKOS_INLINE_FUNCTION local_deep_copy(
    const TeamType& team, const View<DT, DP...>& dst,
    typename ViewTraits<DT, DP...>::const_value_type& value,
    typename std::enable_if<(unsigned(ViewTraits<DT, DP...>::rank) ==
                             2)>::type* = nullptr) {
  if (dst.data() == nullptr) {
    return;
  }

  const size_t N = dst.extent(0) * dst.extent(1);

  if (dst.span_is_contiguous()) {
    team.team_barrier();
    local_deep_copy_contiguous(team, dst, value);
    team.team_barrier();
  } else {
    team.team_barrier();
    Kokkos::parallel_for(Kokkos::TeamThreadRange(team, N), [&](const int& i) {
      int i0      = i % dst.extent(0);
      int i1      = i / dst.extent(0);
      dst(i0, i1) = value;
    });
    team.team_barrier();
  }
}
//----------------------------------------------------------------------------
template <class TeamType, class DT, class... DP>
void KOKKOS_INLINE_FUNCTION local_deep_copy(
    const TeamType& team, const View<DT, DP...>& dst,
    typename ViewTraits<DT, DP...>::const_value_type& value,
    typename std::enable_if<(unsigned(ViewTraits<DT, DP...>::rank) ==
                             3)>::type* = nullptr) {
  if (dst.data() == nullptr) {
    return;
  }

  const size_t N = dst.extent(0) * dst.extent(1) * dst.extent(2);

  if (dst.span_is_contiguous()) {
    team.team_barrier();
    local_deep_copy_contiguous(team, dst, value);
    team.team_barrier();
  } else {
    team.team_barrier();
    Kokkos::parallel_for(Kokkos::TeamThreadRange(team, N), [&](const int& i) {
      int i0          = i % dst.extent(0);
      int itmp        = i / dst.extent(0);
      int i1          = itmp % dst.extent(1);
      int i2          = itmp / dst.extent(1);
      dst(i0, i1, i2) = value;
    });
    team.team_barrier();
  }
}
//----------------------------------------------------------------------------
template <class TeamType, class DT, class... DP>
void KOKKOS_INLINE_FUNCTION local_deep_copy(
    const TeamType& team, const View<DT, DP...>& dst,
    typename ViewTraits<DT, DP...>::const_value_type& value,
    typename std::enable_if<(unsigned(ViewTraits<DT, DP...>::rank) ==
                             4)>::type* = nullptr) {
  if (dst.data() == nullptr) {
    return;
  }

  const size_t N =
      dst.extent(0) * dst.extent(1) * dst.extent(2) * dst.extent(3);

  if (dst.span_is_contiguous()) {
    team.team_barrier();
    local_deep_copy_contiguous(team, dst, value);
    team.team_barrier();
  } else {
    team.team_barrier();
    Kokkos::parallel_for(Kokkos::TeamThreadRange(team, N), [&](const int& i) {
      int i0              = i % dst.extent(0);
      int itmp            = i / dst.extent(0);
      int i1              = itmp % dst.extent(1);
      itmp                = itmp / dst.extent(1);
      int i2              = itmp % dst.extent(2);
      int i3              = itmp / dst.extent(2);
      dst(i0, i1, i2, i3) = value;
    });
    team.team_barrier();
  }
}
//----------------------------------------------------------------------------
template <class TeamType, class DT, class... DP>
void KOKKOS_INLINE_FUNCTION local_deep_copy(
    const TeamType& team, const View<DT, DP...>& dst,
    typename ViewTraits<DT, DP...>::const_value_type& value,
    typename std::enable_if<(unsigned(ViewTraits<DT, DP...>::rank) ==
                             5)>::type* = nullptr) {
  if (dst.data() == nullptr) {
    return;
  }

  const size_t N = dst.extent(0) * dst.extent(1) * dst.extent(2) *
                   dst.extent(3) * dst.extent(4);

  if (dst.span_is_contiguous()) {
    team.team_barrier();
    local_deep_copy_contiguous(team, dst, value);
    team.team_barrier();
  } else {
    team.team_barrier();
    Kokkos::parallel_for(Kokkos::TeamThreadRange(team, N), [&](const int& i) {
      int i0                  = i % dst.extent(0);
      int itmp                = i / dst.extent(0);
      int i1                  = itmp % dst.extent(1);
      itmp                    = itmp / dst.extent(1);
      int i2                  = itmp % dst.extent(2);
      itmp                    = itmp / dst.extent(2);
      int i3                  = itmp % dst.extent(3);
      int i4                  = itmp / dst.extent(3);
      dst(i0, i1, i2, i3, i4) = value;
    });
    team.team_barrier();
  }
}
//----------------------------------------------------------------------------
template <class TeamType, class DT, class... DP>
void KOKKOS_INLINE_FUNCTION local_deep_copy(
    const TeamType& team, const View<DT, DP...>& dst,
    typename ViewTraits<DT, DP...>::const_value_type& value,
    typename std::enable_if<(unsigned(ViewTraits<DT, DP...>::rank) ==
                             6)>::type* = nullptr) {
  if (dst.data() == nullptr) {
    return;
  }

  const size_t N = dst.extent(0) * dst.extent(1) * dst.extent(2) *
                   dst.extent(3) * dst.extent(4) * dst.extent(5);

  if (dst.span_is_contiguous()) {
    team.team_barrier();
    local_deep_copy_contiguous(team, dst, value);
    team.team_barrier();
  } else {
    team.team_barrier();
    Kokkos::parallel_for(Kokkos::TeamThreadRange(team, N), [&](const int& i) {
      int i0                      = i % dst.extent(0);
      int itmp                    = i / dst.extent(0);
      int i1                      = itmp % dst.extent(1);
      itmp                        = itmp / dst.extent(1);
      int i2                      = itmp % dst.extent(2);
      itmp                        = itmp / dst.extent(2);
      int i3                      = itmp % dst.extent(3);
      itmp                        = itmp / dst.extent(3);
      int i4                      = itmp % dst.extent(4);
      int i5                      = itmp / dst.extent(4);
      dst(i0, i1, i2, i3, i4, i5) = value;
    });
    team.team_barrier();
  }
}
//----------------------------------------------------------------------------
template <class TeamType, class DT, class... DP>
void KOKKOS_INLINE_FUNCTION local_deep_copy(
    const TeamType& team, const View<DT, DP...>& dst,
    typename ViewTraits<DT, DP...>::const_value_type& value,
    typename std::enable_if<(unsigned(ViewTraits<DT, DP...>::rank) ==
                             7)>::type* = nullptr) {
  if (dst.data() == nullptr) {
    return;
  }

  const size_t N = dst.extent(0) * dst.extent(1) * dst.extent(2) *
                   dst.extent(3) * dst.extent(4) * dst.extent(5) *
                   dst.extent(6);

  if (dst.span_is_contiguous()) {
    team.team_barrier();
    local_deep_copy_contiguous(team, dst, value);
    team.team_barrier();
  } else {
    team.team_barrier();
    Kokkos::parallel_for(Kokkos::TeamThreadRange(team, N), [&](const int& i) {
      int i0                          = i % dst.extent(0);
      int itmp                        = i / dst.extent(0);
      int i1                          = itmp % dst.extent(1);
      itmp                            = itmp / dst.extent(1);
      int i2                          = itmp % dst.extent(2);
      itmp                            = itmp / dst.extent(2);
      int i3                          = itmp % dst.extent(3);
      itmp                            = itmp / dst.extent(3);
      int i4                          = itmp % dst.extent(4);
      itmp                            = itmp / dst.extent(4);
      int i5                          = itmp % dst.extent(5);
      int i6                          = itmp / dst.extent(5);
      dst(i0, i1, i2, i3, i4, i5, i6) = value;
    });
    team.team_barrier();
  }
}
//----------------------------------------------------------------------------
template <class DT, class... DP>
void KOKKOS_INLINE_FUNCTION local_deep_copy(
    const View<DT, DP...>& dst,
    typename ViewTraits<DT, DP...>::const_value_type& value,
    typename std::enable_if<(unsigned(ViewTraits<DT, DP...>::rank) ==
                             1)>::type* = nullptr) {
  if (dst.data() == nullptr) {
    return;
  }

  const size_t N = dst.extent(0);

  for (size_t i = 0; i < N; ++i) {
    dst(i) = value;
  }
}
//----------------------------------------------------------------------------
template <class DT, class... DP>
void KOKKOS_INLINE_FUNCTION local_deep_copy(
    const View<DT, DP...>& dst,
    typename ViewTraits<DT, DP...>::const_value_type& value,
    typename std::enable_if<(unsigned(ViewTraits<DT, DP...>::rank) ==
                             2)>::type* = nullptr) {
  if (dst.data() == nullptr) {
    return;
  }

  if (dst.span_is_contiguous()) {
    local_deep_copy_contiguous(dst, value);
  } else {
    for (size_t i0 = 0; i0 < dst.extent(0); ++i0)
      for (size_t i1 = 0; i1 < dst.extent(1); ++i1) dst(i0, i1) = value;
  }
}
//----------------------------------------------------------------------------
template <class DT, class... DP>
void KOKKOS_INLINE_FUNCTION local_deep_copy(
    const View<DT, DP...>& dst,
    typename ViewTraits<DT, DP...>::const_value_type& value,
    typename std::enable_if<(unsigned(ViewTraits<DT, DP...>::rank) ==
                             3)>::type* = nullptr) {
  if (dst.data() == nullptr) {
    return;
  }

  if (dst.span_is_contiguous()) {
    local_deep_copy_contiguous(dst, value);
  } else {
    for (size_t i0 = 0; i0 < dst.extent(0); ++i0)
      for (size_t i1 = 0; i1 < dst.extent(1); ++i1)
        for (size_t i2 = 0; i2 < dst.extent(2); ++i2) dst(i0, i1, i2) = value;
  }
}
//----------------------------------------------------------------------------
template <class DT, class... DP>
void KOKKOS_INLINE_FUNCTION local_deep_copy(
    const View<DT, DP...>& dst,
    typename ViewTraits<DT, DP...>::const_value_type& value,
    typename std::enable_if<(unsigned(ViewTraits<DT, DP...>::rank) ==
                             4)>::type* = nullptr) {
  if (dst.data() == nullptr) {
    return;
  }

  if (dst.span_is_contiguous()) {
    local_deep_copy_contiguous(dst, value);
  } else {
    for (size_t i0 = 0; i0 < dst.extent(0); ++i0)
      for (size_t i1 = 0; i1 < dst.extent(1); ++i1)
        for (size_t i2 = 0; i2 < dst.extent(2); ++i2)
          for (size_t i3 = 0; i3 < dst.extent(3); ++i3)
            dst(i0, i1, i2, i3) = value;
  }
}
//----------------------------------------------------------------------------
template <class DT, class... DP>
void KOKKOS_INLINE_FUNCTION local_deep_copy(
    const View<DT, DP...>& dst,
    typename ViewTraits<DT, DP...>::const_value_type& value,
    typename std::enable_if<(unsigned(ViewTraits<DT, DP...>::rank) ==
                             5)>::type* = nullptr) {
  if (dst.data() == nullptr) {
    return;
  }

  if (dst.span_is_contiguous()) {
    local_deep_copy_contiguous(dst, value);
  } else {
    for (size_t i0 = 0; i0 < dst.extent(0); ++i0)
      for (size_t i1 = 0; i1 < dst.extent(1); ++i1)
        for (size_t i2 = 0; i2 < dst.extent(2); ++i2)
          for (size_t i3 = 0; i3 < dst.extent(3); ++i3)
            for (size_t i4 = 0; i4 < dst.extent(4); ++i4)
              dst(i0, i1, i2, i3, i4) = value;
  }
}
//----------------------------------------------------------------------------
template <class DT, class... DP>
void KOKKOS_INLINE_FUNCTION local_deep_copy(
    const View<DT, DP...>& dst,
    typename ViewTraits<DT, DP...>::const_value_type& value,
    typename std::enable_if<(unsigned(ViewTraits<DT, DP...>::rank) ==
                             6)>::type* = nullptr) {
  if (dst.data() == nullptr) {
    return;
  }

  if (dst.span_is_contiguous()) {
    local_deep_copy_contiguous(dst, value);
  } else {
    for (size_t i0 = 0; i0 < dst.extent(0); ++i0)
      for (size_t i1 = 0; i1 < dst.extent(1); ++i1)
        for (size_t i2 = 0; i2 < dst.extent(2); ++i2)
          for (size_t i3 = 0; i3 < dst.extent(3); ++i3)
            for (size_t i4 = 0; i4 < dst.extent(4); ++i4)
              for (size_t i5 = 0; i5 < dst.extent(5); ++i5)
                dst(i0, i1, i2, i3, i4, i5) = value;
  }
}
//----------------------------------------------------------------------------
template <class DT, class... DP>
void KOKKOS_INLINE_FUNCTION local_deep_copy(
    const View<DT, DP...>& dst,
    typename ViewTraits<DT, DP...>::const_value_type& value,
    typename std::enable_if<(unsigned(ViewTraits<DT, DP...>::rank) ==
                             7)>::type* = nullptr) {
  if (dst.data() == nullptr) {
    return;
  }

  if (dst.span_is_contiguous()) {
    local_deep_copy_contiguous(dst, value);
  } else {
    for (size_t i0 = 0; i0 < dst.extent(0); ++i0)
      for (size_t i1 = 0; i1 < dst.extent(1); ++i1)
        for (size_t i2 = 0; i2 < dst.extent(2); ++i2)
          for (size_t i3 = 0; i3 < dst.extent(3); ++i3)
            for (size_t i4 = 0; i4 < dst.extent(4); ++i4)
              for (size_t i5 = 0; i5 < dst.extent(5); ++i5)
                for (size_t i6 = 0; i6 < dst.extent(6); ++i6)
                  dst(i0, i1, i2, i3, i4, i5, i6) = value;
  }
}
} /* namespace Experimental */
} /* namespace Kokkos */

//----------------------------------------------------------------------------
//----------------------------------------------------------------------------

namespace Kokkos {

/** \brief  Deep copy a value from Host memory into a view. ExecSpace can access
 * dst */
template <class ExecSpace, class DT, class... DP>
inline void deep_copy(
    const ExecSpace& space, const View<DT, DP...>& dst,
    typename ViewTraits<DT, DP...>::const_value_type& value,
    typename std::enable_if<
        Kokkos::Impl::is_execution_space<ExecSpace>::value &&
        std::is_same<typename ViewTraits<DT, DP...>::specialize, void>::value &&
        Kokkos::Impl::SpaceAccessibility<
            ExecSpace,
            typename ViewTraits<DT, DP...>::memory_space>::accessible>::type* =
        nullptr) {
  using dst_traits = ViewTraits<DT, DP...>;
  static_assert(std::is_same<typename dst_traits::non_const_value_type,
                             typename dst_traits::value_type>::value,
                "deep_copy requires non-const type");
  using dst_memory_space = typename dst_traits::memory_space;
  if (Kokkos::Profiling::profileLibraryLoaded()) {
    Kokkos::Profiling::beginDeepCopy(
        Kokkos::Profiling::make_space_handle(dst_memory_space::name()),
        dst.label(), dst.data(),
        Kokkos::Profiling::make_space_handle(Kokkos::HostSpace::name()),
        "(none)", &value, dst.span() * sizeof(typename dst_traits::value_type));
  }
  if (dst.data() == nullptr) {
    space.fence();
  } else {
    using ViewTypeUniform = typename std::conditional<
        View<DT, DP...>::Rank == 0,
        typename View<DT, DP...>::uniform_runtime_type,
        typename View<DT, DP...>::uniform_runtime_nomemspace_type>::type;
    Kokkos::Impl::ViewFill<ViewTypeUniform, typename dst_traits::array_layout,
                           ExecSpace>(dst, value, space);
  }
  if (Kokkos::Profiling::profileLibraryLoaded()) {
    Kokkos::Profiling::endDeepCopy();
  }
}

/** \brief  Deep copy a value from Host memory into a view. ExecSpace can not
 * access dst */
template <class ExecSpace, class DT, class... DP>
inline void deep_copy(
    const ExecSpace& space, const View<DT, DP...>& dst,
    typename ViewTraits<DT, DP...>::const_value_type& value,
    typename std::enable_if<
        Kokkos::Impl::is_execution_space<ExecSpace>::value &&
        std::is_same<typename ViewTraits<DT, DP...>::specialize, void>::value &&
        !Kokkos::Impl::SpaceAccessibility<
            ExecSpace,
            typename ViewTraits<DT, DP...>::memory_space>::accessible>::type* =
        nullptr) {
  using dst_traits = ViewTraits<DT, DP...>;
  static_assert(std::is_same<typename dst_traits::non_const_value_type,
                             typename dst_traits::value_type>::value,
                "deep_copy requires non-const type");
  using dst_memory_space = typename dst_traits::memory_space;
  if (Kokkos::Profiling::profileLibraryLoaded()) {
    Kokkos::Profiling::beginDeepCopy(
        Kokkos::Profiling::make_space_handle(dst_memory_space::name()),
        dst.label(), dst.data(),
        Kokkos::Profiling::make_space_handle(Kokkos::HostSpace::name()),
        "(none)", &value, dst.span() * sizeof(typename dst_traits::value_type));
  }
  if (dst.data() == nullptr) {
    space.fence();
  } else {
    space.fence();
    using ViewTypeUniform = typename std::conditional<
        View<DT, DP...>::Rank == 0,
        typename View<DT, DP...>::uniform_runtime_type,
        typename View<DT, DP...>::uniform_runtime_nomemspace_type>::type;
    using fill_exec_space = typename dst_traits::memory_space::execution_space;
    Kokkos::Impl::ViewFill<ViewTypeUniform, typename dst_traits::array_layout,
                           fill_exec_space>(dst, value, fill_exec_space());
    fill_exec_space().fence();
  }
  if (Kokkos::Profiling::profileLibraryLoaded()) {
    Kokkos::Profiling::endDeepCopy();
  }
}

/** \brief  Deep copy into a value in Host memory from a view.  */
template <class ExecSpace, class ST, class... SP>
inline void deep_copy(
    const ExecSpace& exec_space,
    typename ViewTraits<ST, SP...>::non_const_value_type& dst,
    const View<ST, SP...>& src,
    typename std::enable_if<
        Kokkos::Impl::is_execution_space<ExecSpace>::value &&
        std::is_same<typename ViewTraits<ST, SP...>::specialize,
                     void>::value>::type* = 0) {
  using src_traits       = ViewTraits<ST, SP...>;
  using src_memory_space = typename src_traits::memory_space;
  static_assert(src_traits::rank == 0,
                "ERROR: Non-rank-zero view in deep_copy( value , View )");
  if (Kokkos::Profiling::profileLibraryLoaded()) {
    Kokkos::Profiling::beginDeepCopy(
        Kokkos::Profiling::make_space_handle(Kokkos::HostSpace::name()),
        "(none)", &dst,
        Kokkos::Profiling::make_space_handle(src_memory_space::name()),
        src.label(), src.data(), sizeof(ST));
  }

  if (src.data() == nullptr) {
    exec_space.fence();
    if (Kokkos::Profiling::profileLibraryLoaded()) {
      Kokkos::Profiling::endDeepCopy();
    }
    return;
  }

  Kokkos::Impl::DeepCopy<HostSpace, src_memory_space, ExecSpace>(
      exec_space, &dst, src.data(), sizeof(ST));
  if (Kokkos::Profiling::profileLibraryLoaded()) {
    Kokkos::Profiling::endDeepCopy();
  }
}

//----------------------------------------------------------------------------
/** \brief  A deep copy between views of compatible type, and rank zero.  */
template <class ExecSpace, class DT, class... DP, class ST, class... SP>
inline void deep_copy(
    const ExecSpace& exec_space, const View<DT, DP...>& dst,
    const View<ST, SP...>& src,
    typename std::enable_if<(
        Kokkos::Impl::is_execution_space<ExecSpace>::value &&
        std::is_same<typename ViewTraits<DT, DP...>::specialize, void>::value &&
        std::is_same<typename ViewTraits<ST, SP...>::specialize, void>::value &&
        (unsigned(ViewTraits<DT, DP...>::rank) == unsigned(0) &&
         unsigned(ViewTraits<ST, SP...>::rank) == unsigned(0)))>::type* = 0) {
  using src_traits = ViewTraits<ST, SP...>;
  using dst_traits = ViewTraits<DT, DP...>;

  using src_memory_space = typename src_traits::memory_space;
  using dst_memory_space = typename dst_traits::memory_space;
  static_assert(std::is_same<typename dst_traits::value_type,
                             typename src_traits::non_const_value_type>::value,
                "deep_copy requires matching non-const destination type");

  if (Kokkos::Profiling::profileLibraryLoaded()) {
    Kokkos::Profiling::beginDeepCopy(
        Kokkos::Profiling::make_space_handle(dst_memory_space::name()),
        dst.label(), dst.data(),
        Kokkos::Profiling::make_space_handle(src_memory_space::name()),
        src.label(), src.data(), sizeof(DT));
  }

  if (dst.data() == nullptr && src.data() == nullptr) {
    exec_space.fence();
    if (Kokkos::Profiling::profileLibraryLoaded()) {
      Kokkos::Profiling::endDeepCopy();
    }
    return;
  }

  if (dst.data() != src.data()) {
    Kokkos::Impl::DeepCopy<dst_memory_space, src_memory_space, ExecSpace>(
        exec_space, dst.data(), src.data(),
        sizeof(typename dst_traits::value_type));
  }
  if (Kokkos::Profiling::profileLibraryLoaded()) {
    Kokkos::Profiling::endDeepCopy();
  }
}

//----------------------------------------------------------------------------
/** \brief  A deep copy between views of the default specialization, compatible
 * type, same non-zero rank
 */
template <class ExecSpace, class DT, class... DP, class ST, class... SP>
inline void deep_copy(
    const ExecSpace& exec_space, const View<DT, DP...>& dst,
    const View<ST, SP...>& src,
    typename std::enable_if<(
        Kokkos::Impl::is_execution_space<ExecSpace>::value &&
        std::is_same<typename ViewTraits<DT, DP...>::specialize, void>::value &&
        std::is_same<typename ViewTraits<ST, SP...>::specialize, void>::value &&
        (unsigned(ViewTraits<DT, DP...>::rank) != 0 ||
         unsigned(ViewTraits<ST, SP...>::rank) != 0))>::type* = nullptr) {
  using dst_type = View<DT, DP...>;
  using src_type = View<ST, SP...>;

  static_assert(std::is_same<typename dst_type::value_type,
                             typename dst_type::non_const_value_type>::value,
                "deep_copy requires non-const destination type");

  static_assert((unsigned(dst_type::rank) == unsigned(src_type::rank)),
                "deep_copy requires Views of equal rank");

  using dst_execution_space = typename dst_type::execution_space;
  using src_execution_space = typename src_type::execution_space;
  using dst_memory_space    = typename dst_type::memory_space;
  using src_memory_space    = typename src_type::memory_space;
  using dst_value_type      = typename dst_type::value_type;
  using src_value_type      = typename src_type::value_type;

  if (Kokkos::Profiling::profileLibraryLoaded()) {
    Kokkos::Profiling::beginDeepCopy(
        Kokkos::Profiling::make_space_handle(dst_memory_space::name()),
        dst.label(), dst.data(),
        Kokkos::Profiling::make_space_handle(src_memory_space::name()),
        src.label(), src.data(), dst.span() * sizeof(dst_value_type));
  }

  dst_value_type* dst_start = dst.data();
  dst_value_type* dst_end   = dst.data() + dst.span();
  src_value_type* src_start = src.data();
  src_value_type* src_end   = src.data() + src.span();

  // Early dropout if identical range
  if ((dst_start == nullptr || src_start == nullptr) ||
      ((std::ptrdiff_t(dst_start) == std::ptrdiff_t(src_start)) &&
       (std::ptrdiff_t(dst_end) == std::ptrdiff_t(src_end)))) {
    // throw if dimension mismatch
    if ((src.extent(0) != dst.extent(0)) || (src.extent(1) != dst.extent(1)) ||
        (src.extent(2) != dst.extent(2)) || (src.extent(3) != dst.extent(3)) ||
        (src.extent(4) != dst.extent(4)) || (src.extent(5) != dst.extent(5)) ||
        (src.extent(6) != dst.extent(6)) || (src.extent(7) != dst.extent(7))) {
      std::string message(
          "Deprecation Error: Kokkos::deep_copy extents of views don't "
          "match: ");
      message += dst.label();
      message += "(";
      for (int r = 0; r < dst_type::Rank - 1; r++) {
        message += std::to_string(dst.extent(r));
        message += ",";
      }
      message += std::to_string(dst.extent(dst_type::Rank - 1));
      message += ") ";
      message += src.label();
      message += "(";
      for (int r = 0; r < src_type::Rank - 1; r++) {
        message += std::to_string(src.extent(r));
        message += ",";
      }
      message += std::to_string(src.extent(src_type::Rank - 1));
      message += ") ";

      Kokkos::Impl::throw_runtime_exception(message);
    }
    if (Kokkos::Profiling::profileLibraryLoaded()) {
      Kokkos::Profiling::endDeepCopy();
    }
    return;
  }

  enum {
    ExecCanAccessSrcDst =
        Kokkos::Impl::SpaceAccessibility<ExecSpace,
                                         dst_memory_space>::accessible &&
        Kokkos::Impl::SpaceAccessibility<ExecSpace,
                                         src_memory_space>::accessible
  };
  enum {
    DstExecCanAccessSrc =
        Kokkos::Impl::SpaceAccessibility<dst_execution_space,
                                         src_memory_space>::accessible
  };

  enum {
    SrcExecCanAccessDst =
        Kokkos::Impl::SpaceAccessibility<src_execution_space,
                                         dst_memory_space>::accessible
  };

  // Error out for non-identical overlapping views.
  if ((((std::ptrdiff_t)dst_start < (std::ptrdiff_t)src_end) &&
       ((std::ptrdiff_t)dst_end > (std::ptrdiff_t)src_start)) &&
      ((dst.span_is_contiguous() && src.span_is_contiguous()))) {
    std::string message("Error: Kokkos::deep_copy of overlapping views: ");
    message += dst.label();
    message += "(";
    message += std::to_string((std::ptrdiff_t)dst_start);
    message += ",";
    message += std::to_string((std::ptrdiff_t)dst_end);
    message += ") ";
    message += src.label();
    message += "(";
    message += std::to_string((std::ptrdiff_t)src_start);
    message += ",";
    message += std::to_string((std::ptrdiff_t)src_end);
    message += ") ";
    Kokkos::Impl::throw_runtime_exception(message);
  }

  // Check for same extents
  if ((src.extent(0) != dst.extent(0)) || (src.extent(1) != dst.extent(1)) ||
      (src.extent(2) != dst.extent(2)) || (src.extent(3) != dst.extent(3)) ||
      (src.extent(4) != dst.extent(4)) || (src.extent(5) != dst.extent(5)) ||
      (src.extent(6) != dst.extent(6)) || (src.extent(7) != dst.extent(7))) {
    std::string message(
        "Deprecation Error: Kokkos::deep_copy extents of views don't match: ");
    message += dst.label();
    message += "(";
    for (int r = 0; r < dst_type::Rank - 1; r++) {
      message += std::to_string(dst.extent(r));
      message += ",";
    }
    message += std::to_string(dst.extent(dst_type::Rank - 1));
    message += ") ";
    message += src.label();
    message += "(";
    for (int r = 0; r < src_type::Rank - 1; r++) {
      message += std::to_string(src.extent(r));
      message += ",";
    }
    message += std::to_string(src.extent(src_type::Rank - 1));
    message += ") ";

    Kokkos::Impl::throw_runtime_exception(message);
  }

  // If same type, equal layout, equal dimensions, equal span, and contiguous
  // memory then can byte-wise copy

  if (std::is_same<typename dst_type::value_type,
                   typename src_type::non_const_value_type>::value &&
      (std::is_same<typename dst_type::array_layout,
                    typename src_type::array_layout>::value ||
       (dst_type::rank == 1 && src_type::rank == 1)) &&
      dst.span_is_contiguous() && src.span_is_contiguous() &&
      ((dst_type::rank < 1) || (dst.stride_0() == src.stride_0())) &&
      ((dst_type::rank < 2) || (dst.stride_1() == src.stride_1())) &&
      ((dst_type::rank < 3) || (dst.stride_2() == src.stride_2())) &&
      ((dst_type::rank < 4) || (dst.stride_3() == src.stride_3())) &&
      ((dst_type::rank < 5) || (dst.stride_4() == src.stride_4())) &&
      ((dst_type::rank < 6) || (dst.stride_5() == src.stride_5())) &&
      ((dst_type::rank < 7) || (dst.stride_6() == src.stride_6())) &&
      ((dst_type::rank < 8) || (dst.stride_7() == src.stride_7()))) {
    const size_t nbytes = sizeof(typename dst_type::value_type) * dst.span();
    if ((void*)dst.data() != (void*)src.data()) {
      Kokkos::Impl::DeepCopy<dst_memory_space, src_memory_space, ExecSpace>(
          exec_space, dst.data(), src.data(), nbytes);
    }
  } else {
    // Copying data between views in accessible memory spaces and either
    // non-contiguous or incompatible shape.
    if (ExecCanAccessSrcDst) {
      Impl::view_copy(exec_space, dst, src);
    } else if (DstExecCanAccessSrc || SrcExecCanAccessDst) {
      using cpy_exec_space =
          typename std::conditional<DstExecCanAccessSrc, dst_execution_space,
                                    src_execution_space>::type;
      exec_space.fence();
      Impl::view_copy(cpy_exec_space(), dst, src);
      cpy_exec_space().fence();
    } else {
      Kokkos::Impl::throw_runtime_exception(
          "deep_copy given views that would require a temporary allocation");
    }
  }
  if (Kokkos::Profiling::profileLibraryLoaded()) {
    Kokkos::Profiling::endDeepCopy();
  }
}

} /* namespace Kokkos */

//----------------------------------------------------------------------------
//----------------------------------------------------------------------------

namespace Kokkos {

/** \brief  Resize a view with copying old data to new data at the corresponding
 * indices. */
template <class T, class... P>
inline typename std::enable_if<
    std::is_same<typename Kokkos::View<T, P...>::array_layout,
                 Kokkos::LayoutLeft>::value ||
    std::is_same<typename Kokkos::View<T, P...>::array_layout,
                 Kokkos::LayoutRight>::value>::type
resize(Kokkos::View<T, P...>& v, const size_t n0 = KOKKOS_IMPL_CTOR_DEFAULT_ARG,
       const size_t n1 = KOKKOS_IMPL_CTOR_DEFAULT_ARG,
       const size_t n2 = KOKKOS_IMPL_CTOR_DEFAULT_ARG,
       const size_t n3 = KOKKOS_IMPL_CTOR_DEFAULT_ARG,
       const size_t n4 = KOKKOS_IMPL_CTOR_DEFAULT_ARG,
       const size_t n5 = KOKKOS_IMPL_CTOR_DEFAULT_ARG,
       const size_t n6 = KOKKOS_IMPL_CTOR_DEFAULT_ARG,
       const size_t n7 = KOKKOS_IMPL_CTOR_DEFAULT_ARG) {
  using view_type = Kokkos::View<T, P...>;

  static_assert(Kokkos::ViewTraits<T, P...>::is_managed,
                "Can only resize managed views");

  // Fix #904 by checking dimensions before actually resizing.
  //
  // Rank is known at compile time, so hopefully the compiler will
  // remove branches that are compile-time false.  The upcoming "if
  // constexpr" language feature would make this certain.
  if (view_type::Rank == 1 && n0 == static_cast<size_t>(v.extent(0))) {
    return;
  }
  if (view_type::Rank == 2 && n0 == static_cast<size_t>(v.extent(0)) &&
      n1 == static_cast<size_t>(v.extent(1))) {
    return;
  }
  if (view_type::Rank == 3 && n0 == static_cast<size_t>(v.extent(0)) &&
      n1 == static_cast<size_t>(v.extent(1)) &&
      n2 == static_cast<size_t>(v.extent(2))) {
    return;
  }
  if (view_type::Rank == 4 && n0 == static_cast<size_t>(v.extent(0)) &&
      n1 == static_cast<size_t>(v.extent(1)) &&
      n2 == static_cast<size_t>(v.extent(2)) &&
      n3 == static_cast<size_t>(v.extent(3))) {
    return;
  }
  if (view_type::Rank == 5 && n0 == static_cast<size_t>(v.extent(0)) &&
      n1 == static_cast<size_t>(v.extent(1)) &&
      n2 == static_cast<size_t>(v.extent(2)) &&
      n3 == static_cast<size_t>(v.extent(3)) &&
      n4 == static_cast<size_t>(v.extent(4))) {
    return;
  }
  if (view_type::Rank == 6 && n0 == static_cast<size_t>(v.extent(0)) &&
      n1 == static_cast<size_t>(v.extent(1)) &&
      n2 == static_cast<size_t>(v.extent(2)) &&
      n3 == static_cast<size_t>(v.extent(3)) &&
      n4 == static_cast<size_t>(v.extent(4)) &&
      n5 == static_cast<size_t>(v.extent(5))) {
    return;
  }
  if (view_type::Rank == 7 && n0 == static_cast<size_t>(v.extent(0)) &&
      n1 == static_cast<size_t>(v.extent(1)) &&
      n2 == static_cast<size_t>(v.extent(2)) &&
      n3 == static_cast<size_t>(v.extent(3)) &&
      n4 == static_cast<size_t>(v.extent(4)) &&
      n5 == static_cast<size_t>(v.extent(5)) &&
      n6 == static_cast<size_t>(v.extent(6))) {
    return;
  }
  if (view_type::Rank == 8 && n0 == static_cast<size_t>(v.extent(0)) &&
      n1 == static_cast<size_t>(v.extent(1)) &&
      n2 == static_cast<size_t>(v.extent(2)) &&
      n3 == static_cast<size_t>(v.extent(3)) &&
      n4 == static_cast<size_t>(v.extent(4)) &&
      n5 == static_cast<size_t>(v.extent(5)) &&
      n6 == static_cast<size_t>(v.extent(6)) &&
      n7 == static_cast<size_t>(v.extent(7))) {
    return;
  }
  // If Kokkos ever supports Views of rank > 8, the above code won't
  // be incorrect, because avoiding reallocation in resize() is just
  // an optimization.

  // TODO (mfh 27 Jun 2017) If the old View has enough space but just
  // different dimensions (e.g., if the product of the dimensions,
  // including extra space for alignment, will not change), then
  // consider just reusing storage.  For now, Kokkos always
  // reallocates if any of the dimensions change, even if the old View
  // has enough space.

  view_type v_resized(v.label(), n0, n1, n2, n3, n4, n5, n6, n7);

  Kokkos::Impl::ViewRemap<view_type, view_type>(v_resized, v);

  v = v_resized;
}

/** \brief  Resize a view with copying old data to new data at the corresponding
 * indices. */
template <class I, class T, class... P>
inline typename std::enable_if<
    std::is_same<typename Kokkos::View<T, P...>::array_layout,
                 Kokkos::LayoutLeft>::value ||
    std::is_same<typename Kokkos::View<T, P...>::array_layout,
                 Kokkos::LayoutRight>::value>::type
resize(const I& arg_prop, Kokkos::View<T, P...>& v,
       const size_t n0 = KOKKOS_IMPL_CTOR_DEFAULT_ARG,
       const size_t n1 = KOKKOS_IMPL_CTOR_DEFAULT_ARG,
       const size_t n2 = KOKKOS_IMPL_CTOR_DEFAULT_ARG,
       const size_t n3 = KOKKOS_IMPL_CTOR_DEFAULT_ARG,
       const size_t n4 = KOKKOS_IMPL_CTOR_DEFAULT_ARG,
       const size_t n5 = KOKKOS_IMPL_CTOR_DEFAULT_ARG,
       const size_t n6 = KOKKOS_IMPL_CTOR_DEFAULT_ARG,
       const size_t n7 = KOKKOS_IMPL_CTOR_DEFAULT_ARG) {
  using view_type = Kokkos::View<T, P...>;

  static_assert(Kokkos::ViewTraits<T, P...>::is_managed,
                "Can only resize managed views");

  // Fix #904 by checking dimensions before actually resizing.
  //
  // Rank is known at compile time, so hopefully the compiler will
  // remove branches that are compile-time false.  The upcoming "if
  // constexpr" language feature would make this certain.
  if (view_type::Rank == 1 && n0 == static_cast<size_t>(v.extent(0))) {
    return;
  }
  if (view_type::Rank == 2 && n0 == static_cast<size_t>(v.extent(0)) &&
      n1 == static_cast<size_t>(v.extent(1))) {
    return;
  }
  if (view_type::Rank == 3 && n0 == static_cast<size_t>(v.extent(0)) &&
      n1 == static_cast<size_t>(v.extent(1)) &&
      n2 == static_cast<size_t>(v.extent(2))) {
    return;
  }
  if (view_type::Rank == 4 && n0 == static_cast<size_t>(v.extent(0)) &&
      n1 == static_cast<size_t>(v.extent(1)) &&
      n2 == static_cast<size_t>(v.extent(2)) &&
      n3 == static_cast<size_t>(v.extent(3))) {
    return;
  }
  if (view_type::Rank == 5 && n0 == static_cast<size_t>(v.extent(0)) &&
      n1 == static_cast<size_t>(v.extent(1)) &&
      n2 == static_cast<size_t>(v.extent(2)) &&
      n3 == static_cast<size_t>(v.extent(3)) &&
      n4 == static_cast<size_t>(v.extent(4))) {
    return;
  }
  if (view_type::Rank == 6 && n0 == static_cast<size_t>(v.extent(0)) &&
      n1 == static_cast<size_t>(v.extent(1)) &&
      n2 == static_cast<size_t>(v.extent(2)) &&
      n3 == static_cast<size_t>(v.extent(3)) &&
      n4 == static_cast<size_t>(v.extent(4)) &&
      n5 == static_cast<size_t>(v.extent(5))) {
    return;
  }
  if (view_type::Rank == 7 && n0 == static_cast<size_t>(v.extent(0)) &&
      n1 == static_cast<size_t>(v.extent(1)) &&
      n2 == static_cast<size_t>(v.extent(2)) &&
      n3 == static_cast<size_t>(v.extent(3)) &&
      n4 == static_cast<size_t>(v.extent(4)) &&
      n5 == static_cast<size_t>(v.extent(5)) &&
      n6 == static_cast<size_t>(v.extent(6))) {
    return;
  }
  if (view_type::Rank == 8 && n0 == static_cast<size_t>(v.extent(0)) &&
      n1 == static_cast<size_t>(v.extent(1)) &&
      n2 == static_cast<size_t>(v.extent(2)) &&
      n3 == static_cast<size_t>(v.extent(3)) &&
      n4 == static_cast<size_t>(v.extent(4)) &&
      n5 == static_cast<size_t>(v.extent(5)) &&
      n6 == static_cast<size_t>(v.extent(6)) &&
      n7 == static_cast<size_t>(v.extent(7))) {
    return;
  }
  // If Kokkos ever supports Views of rank > 8, the above code won't
  // be incorrect, because avoiding reallocation in resize() is just
  // an optimization.

  // TODO (mfh 27 Jun 2017) If the old View has enough space but just
  // different dimensions (e.g., if the product of the dimensions,
  // including extra space for alignment, will not change), then
  // consider just reusing storage.  For now, Kokkos always
  // reallocates if any of the dimensions change, even if the old View
  // has enough space.

  view_type v_resized(view_alloc(v.label(), std::forward<const I>(arg_prop)),
                      n0, n1, n2, n3, n4, n5, n6, n7);

  Kokkos::Impl::ViewRemap<view_type, view_type>(v_resized, v);

  v = v_resized;
}

/** \brief  Resize a view with copying old data to new data at the corresponding
 * indices. */
template <class T, class... P>
inline void resize(Kokkos::View<T, P...>& v,
                   const typename Kokkos::View<T, P...>::array_layout& layout) {
  using view_type = Kokkos::View<T, P...>;

  static_assert(Kokkos::ViewTraits<T, P...>::is_managed,
                "Can only resize managed views");

  view_type v_resized(v.label(), layout);

  Kokkos::Impl::ViewRemap<view_type, view_type>(v_resized, v);

  v = v_resized;
}

/** \brief  Resize a view with discarding old data. */
template <class T, class... P>
inline typename std::enable_if<
    std::is_same<typename Kokkos::View<T, P...>::array_layout,
                 Kokkos::LayoutLeft>::value ||
    std::is_same<typename Kokkos::View<T, P...>::array_layout,
                 Kokkos::LayoutRight>::value>::type
realloc(Kokkos::View<T, P...>& v,
        const size_t n0 = KOKKOS_IMPL_CTOR_DEFAULT_ARG,
        const size_t n1 = KOKKOS_IMPL_CTOR_DEFAULT_ARG,
        const size_t n2 = KOKKOS_IMPL_CTOR_DEFAULT_ARG,
        const size_t n3 = KOKKOS_IMPL_CTOR_DEFAULT_ARG,
        const size_t n4 = KOKKOS_IMPL_CTOR_DEFAULT_ARG,
        const size_t n5 = KOKKOS_IMPL_CTOR_DEFAULT_ARG,
        const size_t n6 = KOKKOS_IMPL_CTOR_DEFAULT_ARG,
        const size_t n7 = KOKKOS_IMPL_CTOR_DEFAULT_ARG) {
  using view_type = Kokkos::View<T, P...>;

  static_assert(Kokkos::ViewTraits<T, P...>::is_managed,
                "Can only realloc managed views");

  const std::string label = v.label();

  v = view_type();  // Deallocate first, if the only view to allocation
  v = view_type(label, n0, n1, n2, n3, n4, n5, n6, n7);
}

/** \brief  Resize a view with discarding old data. */
template <class T, class... P>
inline void realloc(
    Kokkos::View<T, P...>& v,
    const typename Kokkos::View<T, P...>::array_layout& layout) {
  using view_type = Kokkos::View<T, P...>;

  static_assert(Kokkos::ViewTraits<T, P...>::is_managed,
                "Can only realloc managed views");

  const std::string label = v.label();

  v = view_type();  // Deallocate first, if the only view to allocation
  v = view_type(label, layout);
}
} /* namespace Kokkos */

//----------------------------------------------------------------------------
//----------------------------------------------------------------------------

namespace Kokkos {
namespace Impl {

// Deduce Mirror Types
template <class Space, class T, class... P>
struct MirrorViewType {
  // The incoming view_type
  using src_view_type = typename Kokkos::View<T, P...>;
  // The memory space for the mirror view
  using memory_space = typename Space::memory_space;
  // Check whether it is the same memory space
  enum {
    is_same_memspace =
        std::is_same<memory_space, typename src_view_type::memory_space>::value
  };
  // The array_layout
  using array_layout = typename src_view_type::array_layout;
  // The data type (we probably want it non-const since otherwise we can't even
  // deep_copy to it.
  using data_type = typename src_view_type::non_const_data_type;
  // The destination view type if it is not the same memory space
  using dest_view_type = Kokkos::View<data_type, array_layout, Space>;
  // If it is the same memory_space return the existsing view_type
  // This will also keep the unmanaged trait if necessary
  using view_type = typename std::conditional<is_same_memspace, src_view_type,
                                              dest_view_type>::type;
};

template <class Space, class T, class... P>
struct MirrorType {
  // The incoming view_type
  using src_view_type = typename Kokkos::View<T, P...>;
  // The memory space for the mirror view
  using memory_space = typename Space::memory_space;
  // Check whether it is the same memory space
  enum {
    is_same_memspace =
        std::is_same<memory_space, typename src_view_type::memory_space>::value
  };
  // The array_layout
  using array_layout = typename src_view_type::array_layout;
  // The data type (we probably want it non-const since otherwise we can't even
  // deep_copy to it.
  using data_type = typename src_view_type::non_const_data_type;
  // The destination view type if it is not the same memory space
  using view_type = Kokkos::View<data_type, array_layout, Space>;
};

}  // namespace Impl

template <class T, class... P>
inline typename Kokkos::View<T, P...>::HostMirror create_mirror(
    const Kokkos::View<T, P...>& src,
    typename std::enable_if<
        std::is_same<typename ViewTraits<T, P...>::specialize, void>::value &&
        !std::is_same<typename Kokkos::ViewTraits<T, P...>::array_layout,
                      Kokkos::LayoutStride>::value>::type* = nullptr) {
  using src_type = View<T, P...>;
  using dst_type = typename src_type::HostMirror;

  return dst_type(
      std::string(src.label()).append("_mirror"),
      src.rank_dynamic > 0 ? src.extent(0) : KOKKOS_IMPL_CTOR_DEFAULT_ARG,
      src.rank_dynamic > 1 ? src.extent(1) : KOKKOS_IMPL_CTOR_DEFAULT_ARG,
      src.rank_dynamic > 2 ? src.extent(2) : KOKKOS_IMPL_CTOR_DEFAULT_ARG,
      src.rank_dynamic > 3 ? src.extent(3) : KOKKOS_IMPL_CTOR_DEFAULT_ARG,
      src.rank_dynamic > 4 ? src.extent(4) : KOKKOS_IMPL_CTOR_DEFAULT_ARG,
      src.rank_dynamic > 5 ? src.extent(5) : KOKKOS_IMPL_CTOR_DEFAULT_ARG,
      src.rank_dynamic > 6 ? src.extent(6) : KOKKOS_IMPL_CTOR_DEFAULT_ARG,
      src.rank_dynamic > 7 ? src.extent(7) : KOKKOS_IMPL_CTOR_DEFAULT_ARG);
}

template <class T, class... P>
inline typename Kokkos::View<T, P...>::HostMirror create_mirror(
    const Kokkos::View<T, P...>& src,
    typename std::enable_if<
        std::is_same<typename ViewTraits<T, P...>::specialize, void>::value &&
        std::is_same<typename Kokkos::ViewTraits<T, P...>::array_layout,
                     Kokkos::LayoutStride>::value>::type* = nullptr) {
  using src_type = View<T, P...>;
  using dst_type = typename src_type::HostMirror;

  Kokkos::LayoutStride layout;

  layout.dimension[0] = src.extent(0);
  layout.dimension[1] = src.extent(1);
  layout.dimension[2] = src.extent(2);
  layout.dimension[3] = src.extent(3);
  layout.dimension[4] = src.extent(4);
  layout.dimension[5] = src.extent(5);
  layout.dimension[6] = src.extent(6);
  layout.dimension[7] = src.extent(7);

  layout.stride[0] = src.stride_0();
  layout.stride[1] = src.stride_1();
  layout.stride[2] = src.stride_2();
  layout.stride[3] = src.stride_3();
  layout.stride[4] = src.stride_4();
  layout.stride[5] = src.stride_5();
  layout.stride[6] = src.stride_6();
  layout.stride[7] = src.stride_7();

  return dst_type(std::string(src.label()).append("_mirror"), layout);
}

// Create a mirror in a new space (specialization for different space)
template <class Space, class T, class... P>
typename Impl::MirrorType<Space, T, P...>::view_type create_mirror(
    const Space&, const Kokkos::View<T, P...>& src,
    typename std::enable_if<std::is_same<
        typename ViewTraits<T, P...>::specialize, void>::value>::type* =
        nullptr) {
  return typename Impl::MirrorType<Space, T, P...>::view_type(src.label(),
                                                              src.layout());
}

template <class T, class... P>
inline typename Kokkos::View<T, P...>::HostMirror create_mirror_view(
    const Kokkos::View<T, P...>& src,
    typename std::enable_if<
        (std::is_same<
             typename Kokkos::View<T, P...>::memory_space,
             typename Kokkos::View<T, P...>::HostMirror::memory_space>::value &&
         std::is_same<typename Kokkos::View<T, P...>::data_type,
                      typename Kokkos::View<T, P...>::HostMirror::data_type>::
             value)>::type* = nullptr) {
  return src;
}

template <class T, class... P>
inline typename Kokkos::View<T, P...>::HostMirror create_mirror_view(
    const Kokkos::View<T, P...>& src,
    typename std::enable_if<!(
        std::is_same<
            typename Kokkos::View<T, P...>::memory_space,
            typename Kokkos::View<T, P...>::HostMirror::memory_space>::value &&
        std::is_same<typename Kokkos::View<T, P...>::data_type,
                     typename Kokkos::View<T, P...>::HostMirror::data_type>::
            value)>::type* = 0) {
  return Kokkos::create_mirror(src);
}

// Create a mirror view in a new space (specialization for same space)
template <class Space, class T, class... P>
typename Impl::MirrorViewType<Space, T, P...>::view_type create_mirror_view(
    const Space&, const Kokkos::View<T, P...>& src,
    typename std::enable_if<
        Impl::MirrorViewType<Space, T, P...>::is_same_memspace>::type* =
        nullptr) {
  return src;
}

// Create a mirror view in a new space (specialization for different space)
template <class Space, class T, class... P>
typename Impl::MirrorViewType<Space, T, P...>::view_type create_mirror_view(
    const Space&, const Kokkos::View<T, P...>& src,
    typename std::enable_if<
        !Impl::MirrorViewType<Space, T, P...>::is_same_memspace>::type* = 0) {
  return typename Impl::MirrorViewType<Space, T, P...>::view_type(src.label(),
                                                                  src.layout());
}

// Create a mirror view and deep_copy in a new space (specialization for same
// space)
template <class Space, class T, class... P>
typename Impl::MirrorViewType<Space, T, P...>::view_type
create_mirror_view_and_copy(
    const Space&, const Kokkos::View<T, P...>& src,
    std::string const& name = "",
    typename std::enable_if<
        Impl::MirrorViewType<Space, T, P...>::is_same_memspace>::type* =
        nullptr) {
  (void)name;
  fence();  // same behavior as deep_copy(src, src)
  return src;
}

// Create a mirror view and deep_copy in a new space (specialization for
// different space)
template <class Space, class T, class... P>
typename Impl::MirrorViewType<Space, T, P...>::view_type
create_mirror_view_and_copy(
    const Space&, const Kokkos::View<T, P...>& src,
    std::string const& name = "",
    typename std::enable_if<
        !Impl::MirrorViewType<Space, T, P...>::is_same_memspace>::type* = 0) {
  using Mirror      = typename Impl::MirrorViewType<Space, T, P...>::view_type;
  std::string label = name.empty() ? src.label() : name;
  auto mirror       = typename Mirror::non_const_type{
      ViewAllocateWithoutInitializing(label), src.layout()};
  deep_copy(mirror, src);
  return mirror;
}

// Create a mirror view in a new space without initializing (specialization for
// same space)
template <class Space, class T, class... P>
typename Impl::MirrorViewType<Space, T, P...>::view_type create_mirror_view(
    const Space&, const Kokkos::View<T, P...>& src,
    Kokkos::Impl::WithoutInitializing_t,
    typename std::enable_if<
        Impl::MirrorViewType<Space, T, P...>::is_same_memspace>::type* =
        nullptr) {
  return src;
}

// Create a mirror view in a new space without initializing (specialization for
// different space)
template <class Space, class T, class... P>
typename Impl::MirrorViewType<Space, T, P...>::view_type create_mirror_view(
    const Space&, const Kokkos::View<T, P...>& src,
    Kokkos::Impl::WithoutInitializing_t,
    typename std::enable_if<
        !Impl::MirrorViewType<Space, T, P...>::is_same_memspace>::type* = 0) {
  using Mirror = typename Impl::MirrorViewType<Space, T, P...>::view_type;
  return Mirror(Kokkos::ViewAllocateWithoutInitializing(src.label()),
                src.layout());
}

} /* namespace Kokkos */

//----------------------------------------------------------------------------
//----------------------------------------------------------------------------

#endif<|MERGE_RESOLUTION|>--- conflicted
+++ resolved
@@ -74,117 +74,9 @@
 namespace Kokkos {
 namespace Impl {
 
-<<<<<<< HEAD
 template <class ViewType, class Layout, class ExecSpace, typename iType>
 struct ViewFill<ViewType, Layout, ExecSpace, 0, iType> {
-  typedef typename ViewType::non_const_value_type ST;
-=======
-template <class ViewType, class Layout, class ExecSpace, typename iType,
-          bool ETIAvail>
-struct ViewFill<ViewType, Layout, ExecSpace, 0, iType, ETIAvail> {
-  ViewType a;
-  typename ViewType::const_value_type val;
   using ST = typename ViewType::non_const_value_type;
-  ViewFill(const ViewType&, const ST&, const ExecSpace&);
-};
-
-template <class ViewType, class Layout, class ExecSpace, typename iType,
-          bool ETIAvail>
-struct ViewFill<ViewType, Layout, ExecSpace, 1, iType, ETIAvail> {
-  ViewType a;
-  typename ViewType::const_value_type val;
-  using ST = typename ViewType::non_const_value_type;
-  ViewFill(const ViewType&, const ST&, const ExecSpace&);
-  KOKKOS_INLINE_FUNCTION
-  void operator()(const iType&) const;
-};
-
-template <class ViewType, class Layout, class ExecSpace, typename iType,
-          bool ETIAvail>
-struct ViewFill<ViewType, Layout, ExecSpace, 2, iType, ETIAvail> {
-  ViewType a;
-  typename ViewType::const_value_type val;
-  using ST = typename ViewType::non_const_value_type;
-  ViewFill(const ViewType&, const ST&, const ExecSpace&);
-  KOKKOS_INLINE_FUNCTION
-  void operator()(const iType&, const iType&) const;
-};
-
-template <class ViewType, class Layout, class ExecSpace, typename iType,
-          bool ETIAvail>
-struct ViewFill<ViewType, Layout, ExecSpace, 3, iType, ETIAvail> {
-  ViewType a;
-  typename ViewType::const_value_type val;
-  using ST = typename ViewType::non_const_value_type;
-  ViewFill(const ViewType&, const ST&, const ExecSpace&);
-  KOKKOS_INLINE_FUNCTION
-  void operator()(const iType&, const iType&, const iType&) const;
-};
-
-template <class ViewType, class Layout, class ExecSpace, typename iType,
-          bool ETIAvail>
-struct ViewFill<ViewType, Layout, ExecSpace, 4, iType, ETIAvail> {
-  ViewType a;
-  typename ViewType::const_value_type val;
-  using ST = typename ViewType::non_const_value_type;
-  ViewFill(const ViewType&, const ST&, const ExecSpace&);
-  KOKKOS_INLINE_FUNCTION
-  void operator()(const iType&, const iType&, const iType&, const iType&) const;
-};
-
-template <class ViewType, class Layout, class ExecSpace, typename iType,
-          bool ETIAvail>
-struct ViewFill<ViewType, Layout, ExecSpace, 5, iType, ETIAvail> {
-  ViewType a;
-  typename ViewType::const_value_type val;
-  using ST = typename ViewType::non_const_value_type;
-  ViewFill(const ViewType&, const ST&, const ExecSpace&);
-  KOKKOS_INLINE_FUNCTION
-  void operator()(const iType&, const iType&, const iType&, const iType&,
-                  const iType&) const;
-};
-
-template <class ViewType, class Layout, class ExecSpace, typename iType,
-          bool ETIAvail>
-struct ViewFill<ViewType, Layout, ExecSpace, 6, iType, ETIAvail> {
-  ViewType a;
-  typename ViewType::const_value_type val;
-  using ST = typename ViewType::non_const_value_type;
-  ViewFill(const ViewType&, const ST&, const ExecSpace&);
-  KOKKOS_INLINE_FUNCTION
-  void operator()(const iType&, const iType&, const iType&, const iType&,
-                  const iType&, const iType&) const;
-};
-
-template <class ViewType, class Layout, class ExecSpace, typename iType,
-          bool ETIAvail>
-struct ViewFill<ViewType, Layout, ExecSpace, 7, iType, ETIAvail> {
-  ViewType a;
-  typename ViewType::const_value_type val;
-  using ST = typename ViewType::non_const_value_type;
-  ViewFill(const ViewType&, const ST&, const ExecSpace&);
-  KOKKOS_INLINE_FUNCTION
-  void operator()(const iType&, const iType&, const iType&, const iType&,
-                  const iType&, const iType&, const iType&) const;
-};
-
-template <class ViewType, class Layout, class ExecSpace, typename iType,
-          bool ETIAvail>
-struct ViewFill<ViewType, Layout, ExecSpace, 8, iType, ETIAvail> {
-  ViewType a;
-  typename ViewType::const_value_type val;
-  using ST = typename ViewType::non_const_value_type;
-  ViewFill(const ViewType&, const ST&, const ExecSpace&);
-  KOKKOS_INLINE_FUNCTION
-  void operator()(const iType&, const iType&, const iType&, const iType&,
-                  const iType&, const iType&, const iType&, const iType&) const;
-};
-
-template <class ViewType, class Layout, class ExecSpace, typename iType>
-struct ViewFill<ViewType, Layout, ExecSpace, 0, iType,
-                KOKKOS_IMPL_COMPILING_LIBRARY> {
-  using ST = typename ViewType::non_const_value_type;
->>>>>>> eb93176b
   ViewFill(const ViewType& a, const ST& val, const ExecSpace& space) {
     Kokkos::Impl::DeepCopy<typename ViewType::memory_space, Kokkos::HostSpace,
                            ExecSpace>(space, a.data(), &val, sizeof(ST));
