--- conflicted
+++ resolved
@@ -160,12 +160,6 @@
                                        MinBlocksPerSM>
           <<<grid, block, shmem, hip_instance->m_stream>>>(d_driver);
 
-<<<<<<< HEAD
-=======
-      hip_instance->fence();
-      printf("Post Launch Error: %s\n", hipGetErrorName(hipGetLastError()));
-      HIP_SAFE_CALL(hipFree(d_driver));
->>>>>>> af6a2564
 #if defined(KOKKOS_ENABLE_DEBUG_BOUNDS_CHECK)
       HIP_SAFE_CALL(hipGetLastError());
       hip_instance->fence();
@@ -209,11 +203,6 @@
       hip_parallel_launch_local_memory<DriverType, 1024, 1>
           <<<grid, block, shmem, hip_instance->m_stream>>>(d_driver);
 
-<<<<<<< HEAD
-=======
-      hip_instance->fence();
-      HIP_SAFE_CALL(hipFree(d_driver));
->>>>>>> af6a2564
 #if defined(KOKKOS_ENABLE_DEBUG_BOUNDS_CHECK)
       HIP_SAFE_CALL(hipGetLastError());
       hip_instance->fence();
