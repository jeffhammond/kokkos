#These are tribits wrappers only ever called by Kokkos itself

INCLUDE(CMakeParseArguments)
INCLUDE(CTest)

MESSAGE(STATUS "The project name is: ${PROJECT_NAME}")

#Leave this here for now - but only do for tribits
#This breaks the standalone CMake
IF (KOKKOS_HAS_TRILINOS)
  IF(NOT DEFINED ${PROJECT_NAME}_ENABLE_OpenMP)
    SET(${PROJECT_NAME}_ENABLE_OpenMP OFF)
  ENDIF()

  IF(NOT DEFINED ${PROJECT_NAME}_ENABLE_HPX)
    SET(${PROJECT_NAME}_ENABLE_HPX OFF)
  ENDIF()

  IF(NOT DEFINED ${PROJECT_NAME}_ENABLE_DEBUG)
    SET(${PROJECT_NAME}_ENABLE_DEBUG OFF)
  ENDIF()

  IF(NOT DEFINED ${PROJECT_NAME}_ENABLE_CXX11)
    SET(${PROJECT_NAME}_ENABLE_CXX11 ON)
  ENDIF()

  IF(NOT DEFINED ${PROJECT_NAME}_ENABLE_TESTS)
    SET(${PROJECT_NAME}_ENABLE_TESTS OFF)
  ENDIF()

  IF(NOT DEFINED TPL_ENABLE_Pthread)
    SET(TPL_ENABLE_Pthread OFF)
  ENDIF()
ENDIF()

MACRO(KOKKOS_SUBPACKAGE NAME)
  if (KOKKOS_HAS_TRILINOS)
    TRIBITS_SUBPACKAGE(${NAME})
  else()
    SET(PACKAGE_SOURCE_DIR ${CMAKE_CURRENT_SOURCE_DIR})
    SET(PARENT_PACKAGE_NAME ${PACKAGE_NAME})
    SET(PACKAGE_NAME ${PACKAGE_NAME}${NAME})
    STRING(TOUPPER ${PACKAGE_NAME} PACKAGE_NAME_UC)
    SET(${PACKAGE_NAME}_SOURCE_DIR ${CMAKE_CURRENT_SOURCE_DIR})
    #ADD_INTERFACE_LIBRARY(PACKAGE_${PACKAGE_NAME})
    #GLOBAL_SET(${PACKAGE_NAME}_LIBS "")
  endif()
ENDMACRO()

MACRO(KOKKOS_SUBPACKAGE_POSTPROCESS)
  if (KOKKOS_HAS_TRILINOS)
    TRIBITS_SUBPACKAGE_POSTPROCESS()
  endif()
ENDMACRO()

MACRO(KOKKOS_PACKAGE_DECL)

  if (KOKKOS_HAS_TRILINOS)
    TRIBITS_PACKAGE_DECL(Kokkos)
  else()
    SET(PACKAGE_NAME Kokkos)
    SET(${PACKAGE_NAME}_SOURCE_DIR ${CMAKE_CURRENT_SOURCE_DIR})
    STRING(TOUPPER ${PACKAGE_NAME} PACKAGE_NAME_UC)
  endif()

  #SET(TRIBITS_DEPS_DIR "${CMAKE_SOURCE_DIR}/cmake/deps")
  #FILE(GLOB TPLS_FILES "${TRIBITS_DEPS_DIR}/*.cmake")
  #FOREACH(TPL_FILE ${TPLS_FILES})
  #  TRIBITS_PROCESS_TPL_DEP_FILE(${TPL_FILE})
  #ENDFOREACH()

ENDMACRO()


MACRO(KOKKOS_PROCESS_SUBPACKAGES)
  if (KOKKOS_HAS_TRILINOS)
    TRIBITS_PROCESS_SUBPACKAGES()
  else()
    ADD_SUBDIRECTORY(core)
    ADD_SUBDIRECTORY(containers)
    ADD_SUBDIRECTORY(algorithms)
    ADD_SUBDIRECTORY(example)
  endif()
ENDMACRO()

MACRO(KOKKOS_PACKAGE_DEF)
  if (KOKKOS_HAS_TRILINOS)
    TRIBITS_PACKAGE_DEF()
  else()
    #do nothing
  endif()
ENDMACRO()

MACRO(KOKKOS_INTERNAL_ADD_LIBRARY_INSTALL LIBRARY_NAME)
  KOKKOS_LIB_TYPE(${LIBRARY_NAME} INCTYPE)
  TARGET_INCLUDE_DIRECTORIES(${LIBRARY_NAME} ${INCTYPE} $<INSTALL_INTERFACE:include>)

  INSTALL(
    TARGETS ${LIBRARY_NAME}
    EXPORT ${PROJECT_NAME}
    RUNTIME DESTINATION bin
    LIBRARY DESTINATION lib
    ARCHIVE DESTINATION lib
    COMPONENT ${PACKAGE_NAME}
  )

  INSTALL(
    TARGETS ${LIBRARY_NAME}
    EXPORT KokkosTargets
    RUNTIME DESTINATION bin
    LIBRARY DESTINATION lib
    ARCHIVE DESTINATION lib
  )

  INSTALL(
    TARGETS ${LIBRARY_NAME}
    EXPORT KokkosDeprecatedTargets
    RUNTIME DESTINATION bin
    LIBRARY DESTINATION lib
    ARCHIVE DESTINATION lib
  )

  VERIFY_EMPTY(KOKKOS_ADD_LIBRARY ${PARSE_UNPARSED_ARGUMENTS})
ENDMACRO()

FUNCTION(KOKKOS_ADD_EXECUTABLE EXE_NAME)
  if (KOKKOS_HAS_TRILINOS)
    TRIBITS_ADD_EXECUTABLE(${EXE_NAME} ${ARGN})
  else()
    CMAKE_PARSE_ARGUMENTS(PARSE 
      "TESTONLY"
      ""
      "SOURCES;TESTONLYLIBS"
      ${ARGN})

    ADD_EXECUTABLE(${EXE_NAME} ${PARSE_SOURCES})
    IF (PARSE_TESTONLYLIBS)
      TARGET_LINK_LIBRARIES(${EXE_NAME} ${PARSE_TESTONLYLIBS})
    ENDIF()
    #just link to a single lib kokkos now
    TARGET_LINK_LIBRARIES(${EXE_NAME} kokkos)
    VERIFY_EMPTY(KOKKOS_ADD_EXECUTABLE ${PARSE_UNPARSED_ARGUMENTS})
  endif()
ENDFUNCTION()

IF(NOT TARGET check)
  ADD_CUSTOM_TARGET(check COMMAND ${CMAKE_CTEST_COMMAND} -VV -C ${CMAKE_CFG_INTDIR})
ENDIF()


FUNCTION(KOKKOS_ADD_EXECUTABLE_AND_TEST ROOT_NAME)
IF (KOKKOS_HAS_TRILINOS)
  TRIBITS_ADD_EXECUTABLE_AND_TEST(
    ${ROOT_NAME} 
    TESTONLYLIBS kokkos_gtest 
    ${ARGN}
    NUM_MPI_PROCS 1
    COMM serial mpi
    FAIL_REGULAR_EXPRESSION "  FAILED  "
  )
ELSE()
  CMAKE_PARSE_ARGUMENTS(PARSE 
    ""
    ""
    "SOURCES;CATEGORIES"
    ${ARGN})
  VERIFY_EMPTY(KOKKOS_ADD_EXECUTABLE_AND_TEST ${PARSE_UNPARSED_ARGUMENTS})
  SET(EXE_NAME ${PACKAGE_NAME}_${ROOT_NAME})
  KOKKOS_ADD_TEST_EXECUTABLE(${EXE_NAME}
    SOURCES ${PARSE_SOURCES}
  )
  KOKKOS_ADD_TEST(NAME ${ROOT_NAME} 
    EXE ${EXE_NAME}
    FAIL_REGULAR_EXPRESSION "  FAILED  "
  )
ENDIF()
ENDFUNCTION()

MACRO(KOKKOS_SETUP_BUILD_ENVIRONMENT)
 IF (NOT KOKKOS_HAS_TRILINOS)
  #------------ COMPILER AND FEATURE CHECKS ------------------------------------
  INCLUDE(${KOKKOS_SRC_PATH}/cmake/kokkos_functions.cmake)

  #------------ GET OPTIONS AND KOKKOS_SETTINGS --------------------------------
  # ADD Kokkos' modules to CMake's module path.
  SET(CMAKE_MODULE_PATH ${CMAKE_MODULE_PATH} "${Kokkos_SOURCE_DIR}/cmake/Modules/")

  INCLUDE(${KOKKOS_SRC_PATH}/cmake/kokkos_enable_devices.cmake)
  INCLUDE(${KOKKOS_SRC_PATH}/cmake/kokkos_enable_options.cmake)
  INCLUDE(${KOKKOS_SRC_PATH}/cmake/kokkos_compiler_id.cmake)
  INCLUDE(${KOKKOS_SRC_PATH}/cmake/kokkos_cxx_std.cmake)
  INCLUDE(${KOKKOS_SRC_PATH}/cmake/kokkos_tpls.cmake)
  INCLUDE(${KOKKOS_SRC_PATH}/cmake/kokkos_arch.cmake)
 ENDIF()
ENDMACRO()

MACRO(KOKKOS_ADD_TEST_EXECUTABLE EXE_NAME)
  CMAKE_PARSE_ARGUMENTS(PARSE 
    ""
    ""
    "SOURCES"
    ${ARGN})
  KOKKOS_ADD_EXECUTABLE(${EXE_NAME}
    SOURCES ${PARSE_SOURCES}
    ${PARSE_UNPARSED_ARGUMENTS}
    TESTONLYLIBS kokkos_gtest
  )
  IF (NOT KOKKOS_HAS_TRILINOS)
    TARGET_LINK_LIBRARIES(${EXE_NAME} kokkos_gtest)
    ADD_DEPENDENCIES(check ${EXE_NAME})
  ENDIF()
ENDMACRO()

MACRO(KOKKOS_PACKAGE_POSTPROCESS)
  if (KOKKOS_HAS_TRILINOS)
    TRIBITS_PACKAGE_POSTPROCESS()
  endif()
ENDMACRO()

MACRO(KOKKOS_MAKE_LIBKOKKOS)
  IF (KOKKOS_SEPARATE_LIBS)
    MESSAGE(FATAL_ERROR "Internal error: should not make single libkokkos with -DKOKKOS_SEPARATE_LIBS=On")
  ENDIF()
  IF(${CMAKE_VERSION} VERSION_LESS "3.12" OR MSVC)
    #we are not able to set properties directly on object libraries yet
    #so we have had to delay kokkos_link_options until here
    #and do a bunch of other annoying work 
    ADD_LIBRARY(kokkos ${KOKKOS_SOURCE_DIR}/core/src/dummy.cpp 
      $<TARGET_OBJECTS:kokkoscore>
      $<TARGET_OBJECTS:kokkoscontainers>
    )
    TARGET_LINK_LIBRARIES(kokkos PUBLIC ${KOKKOS_LINK_OPTIONS})
    #still need the header-only library
    TARGET_LINK_LIBRARIES(kokkos PUBLIC kokkosalgorithms)
    KOKKOS_LINK_TPLS(kokkos)
    #these properties do not work transitively correctly so we
    #need some verbose hackery to make it work
    GET_TARGET_PROPERTY(CORE_DIRS kokkoscore       INTERFACE_INCLUDE_DIRECTORIES)
    GET_TARGET_PROPERTY(CTRS_DIRS kokkoscontainers INTERFACE_INCLUDE_DIRECTORIES)
    TARGET_INCLUDE_DIRECTORIES(kokkos PUBLIC ${CORE_DIRS})
    TARGET_INCLUDE_DIRECTORIES(kokkos PUBLIC ${CTRS_DIRS})

    GET_TARGET_PROPERTY(CORE_FLAGS kokkoscore       INTERFACE_COMPILE_OPTIONS)
    GET_TARGET_PROPERTY(CTRS_FLAGS kokkoscontainers INTERFACE_COMPILE_OPTIONS)
    TARGET_COMPILE_OPTIONS(kokkos PUBLIC ${CORE_FLAGS})
    TARGET_COMPILE_OPTIONS(kokkos PUBLIC ${CTRS_FLAGS})
  ELSE()
    ADD_LIBRARY(kokkos ${KOKKOS_SOURCE_DIR}/core/src/dummy.cpp)
    TARGET_LINK_LIBRARIES(kokkos PUBLIC kokkoscore kokkoscontainers)
    TARGET_LINK_LIBRARIES(kokkos PUBLIC kokkosalgorithms)
  ENDIF()
  KOKKOS_INTERNAL_ADD_LIBRARY_INSTALL(kokkos)
ENDMACRO()

FUNCTION(KOKKOS_LINK_TPLS LIBRARY_NAME)
  IF (KOKKOS_ENABLE_CUDA)
    IF (KOKKOS_CXX_COMPILER_ID STREQUAL Clang)
       SET(LIB_cuda "-lcuda -lcudart")
       find_library( cuda_lib_ NAMES libcuda cuda HINTS ${KOKKOS_CUDA_DIR}/lib64 ENV LD_LIBRARY_PATH ENV PATH )
       find_library( cudart_lib_ NAMES libcudart cudart HINTS ${KOKKOS_CUDA_DIR}/lib64 ENV LD_LIBRARY_PATH ENV PATH )
       if (cuda_lib_)
          TARGET_LINK_LIBRARIES(${LIBRARY_NAME} PUBLIC ${cuda_lib_})
       else()
          MESSAGE(SEND_ERROR "libcuda is required but could not be found. Make sure to include it in your LD_LIBRARY_PATH.")
       endif()
       if (cudart_lib_)
          TARGET_LINK_LIBRARIES(${LIBRARY_NAME} PUBLIC ${cudart_lib_})
       else()
         MESSAGE(SEND_ERROR "libcudart is required but could not be found. Make sure to include it in your LD_LIBRARY_PATH.")
       endif()
    else()
       SET(LIB_cuda "-lcuda")
       TARGET_LINK_LIBRARIES(${LIBRARY_NAME} PUBLIC cuda)
    endif()
  ENDIF()

  IF (KOKKOS_ENABLE_HPX)
    TARGET_LINK_LIBRARIES(${LIBRARY_NAME} PUBLIC ${HPX_LIBRARIES})
    TARGET_INCLUDE_DIRECTORIES(${LIBRARY_NAME} PUBLIC ${HPX_INCLUDE_DIRS})
  ENDIF()

  IF (KOKKOS_ENABLE_HWLOC)
    #this is really annoying that I have to do this
    #if CMake links statically, it will not link in hwloc which causes undefined refs downstream
    #even though hwloc is really "private" and doesn't need to be public I have to link publicly
    TARGET_LINK_LIBRARIES(${LIBRARY_NAME} PUBLIC Kokkos::hwloc)
    #what I don't want is the headers to be propagated downstream
    TARGET_INCLUDE_DIRECTORIES(${LIBRARY_NAME} PRIVATE ${HWLOC_INCLUDE_DIR})
  ENDIF()
  
  IF (KOKKOS_ENABLE_LIBNUMA)
    #this is really annoying that I have to do this
    #if CMake links statically, it will not link in hwloc which causes undefined refs downstream
    #even though hwloc is really "private" and doesn't need to be public I have to link publicly
    TARGET_LINK_LIBRARIES(${LIBRARY_NAME} PUBLIC Kokkos::libnuma)
    #what I don't want is the headers to be propagated downstream
    TARGET_INCLUDE_DIRECTORIES(${LIBRARY_NAME} PRIVATE ${LIBNUMA_INCLUDE_DIR})
  ENDIF()

  IF (KOKKOS_ENABLE_LIBRT)
    #this is really annoying that I have to do this
    #if CMake links statically, it will not link in librt which causes undefined refs downstream
    #even though librt is really "private" and doesn't need to be public I have to link publicly
    TARGET_LINK_LIBRARIES(${LIBRARY_NAME} PRIVATE Kokkos::librt)
    #what I don't want is the headers to be propagated downstream
    TARGET_INCLUDE_DIRECTORIES(${LIBRARY_NAME} PRIVATE ${LIBRT_INCLUDE_DIR})
  ENDIF()

  IF (KOKKOS_ENABLE_MEMKIND)
    TARGET_LINK_LIBRARIES(${LIBRARY_NAME} PRIVATE Kokkos::memkind)
  ENDIF()

  #dlfcn.h is in header files and needs to propagate
  TARGET_LINK_LIBRARIES(${LIBRARY_NAME} PUBLIC Kokkos::libdl)

ENDFUNCTION()

FUNCTION(KOKKOS_INTERNAL_ADD_LIBRARY LIBRARY_NAME)
  CMAKE_PARSE_ARGUMENTS(PARSE 
    "STATIC;SHARED"
    ""
    "HEADERS;SOURCES"
    ${ARGN})

  IF(PARSE_HEADERS)
    LIST(REMOVE_DUPLICATES PARSE_HEADERS)
  ENDIF()
  IF(PARSE_SOURCES)
    LIST(REMOVE_DUPLICATES PARSE_SOURCES)
  ENDIF()

  IF (KOKKOS_SEPARATE_LIBS)
    ADD_LIBRARY(
      ${LIBRARY_NAME}
      ${PARSE_HEADERS}
      ${PARSE_SOURCES}
    )
    KOKKOS_LINK_TPLS(${LIBRARY_NAME})
    IF(${CMAKE_VERSION} VERSION_GREATER_EQUAL "3.13")
      #great, this works the "right" way
      TARGET_LINK_OPTIONS(
        ${LIBRARY_NAME} PUBLIC ${KOKKOS_LINK_OPTIONS}
      )
    ELSE()
      #well, have to do it the wrong way for now
      TARGET_LINK_LIBRARIES(
        ${LIBRARY_NAME} PUBLIC ${KOKKOS_LINK_OPTIONS}
      )
    ENDIF()
  ELSE()
    ADD_LIBRARY(
      ${LIBRARY_NAME}
      OBJECT
      ${PARSE_HEADERS}
      ${PARSE_SOURCES}
    )
    IF(${CMAKE_VERSION} VERSION_GREATER_EQUAL "3.13")
      #great, this works the "right" way
      TARGET_LINK_OPTIONS(
        ${LIBRARY_NAME} PUBLIC ${KOKKOS_LINK_OPTIONS}
      )
      #I can go ahead and link the TPLs here
      KOKKOS_LINK_TPLS(${LIBRARY_NAME})
    ELSEIF(${CMAKE_VERSION} VERSION_LESS "3.12" OR MSVC)
      #nothing works yet for object libraries
      #we will need to hack this later for libkokkos
      #I also can't link the TPLs here - also must be delayed
    ELSE()
      TARGET_LINK_LIBRARIES(
        ${LIBRARY_NAME} PUBLIC ${KOKKOS_LINK_OPTIONS}
      )
      #I can go ahead and link the TPLs here
      KOKKOS_LINK_TPLS(${LIBRARY_NAME})
    ENDIF()
  ENDIF()

  TARGET_COMPILE_OPTIONS(
    ${LIBRARY_NAME}
    PUBLIC $<$<COMPILE_LANGUAGE:CXX>:${KOKKOS_COMPILE_OPTIONS}>
  )

  IF (KOKKOS_ENABLE_CUDA)
    TARGET_COMPILE_OPTIONS(
      ${LIBRARY_NAME}
      PUBLIC $<$<COMPILE_LANGUAGE:CXX>:${KOKKOS_CUDA_OPTIONS}>
    )
    SET(NODEDUP_CUDAFE_OPTIONS)
    FOREACH(OPT ${KOKKOS_CUDAFE_OPTIONS})
      LIST(APPEND NODEDUP_CUDAFE_OPTIONS -Xcudafe ${OPT})
    ENDFOREACH()
    TARGET_COMPILE_OPTIONS(
      ${LIBRARY_NAME} 
      PUBLIC $<$<COMPILE_LANGUAGE:CXX>:${NODEDUP_CUDAFE_OPTIONS}>
    )
  ENDIF()

  LIST(LENGTH KOKKOS_XCOMPILER_OPTIONS XOPT_LENGTH)
  IF (XOPT_LENGTH GREATER 1)
    MESSAGE(FATAL_ERROR "CMake deduplication does not allow multiple -Xcompiler flags (${KOKKOS_XCOMPILER_OPTIONS}): will require Kokkos to upgrade to minimum 3.12")
  ENDIF()
  IF(KOKKOS_XCOMPILER_OPTIONS)
    SET(NODEDUP_XCOMPILER_OPTIONS)
    FOREACH(OPT ${KOKKOS_XCOMPILER_OPTIONS})
      #I have to do this for now because we can't guarantee 3.12 support
      #I really should do this with the shell option 
      LIST(APPEND NODEDUP_XCOMPILER_OPTIONS -Xcompiler) 
      LIST(APPEND NODEDUP_XCOMPILER_OPTIONS ${OPT}) 
    ENDFOREACH()
    TARGET_COMPILE_OPTIONS(
      ${LIBRARY_NAME} 
      PUBLIC $<$<COMPILE_LANGUAGE:CXX>:${NODEDUP_XCOMPILER_OPTIONS}>
    )
  ENDIF()



  TARGET_INCLUDE_DIRECTORIES(
    ${LIBRARY_NAME}
    PUBLIC ${KOKKOS_TPL_INCLUDE_DIRS}
  )


  IF (KOKKOS_CXX_STANDARD_FEATURE)
    #GREAT! I can't do this the right way
    TARGET_COMPILE_FEATURES(${LIBRARY_NAME} PUBLIC ${KOKKOS_CXX_STANDARD_FEATURE})
    IF (NOT KOKKOS_USE_CXX_EXTENSIONS)
      SET_TARGET_PROPERTIES(${LIBRARY_NAME} PROPERTIES CXX_EXTENSIONS OFF)
    ENDIF()
  ELSE()
    #OH, Well, no choice but the wrong way
    TARGET_COMPILE_OPTIONS(${LIBRARY_NAME} PUBLIC ${KOKKOS_CXX_STANDARD_FLAG})
  ENDIF()

  IF (KOKKOS_SEPARATE_LIBS OR ${CMAKE_VERSION} VERSION_GREATER_EQUAL "3.12")
    #Even if separate libs and these are object libraries
    #We still need to install them for transitive flags and deps
    KOKKOS_INTERNAL_ADD_LIBRARY_INSTALL(${LIBRARY_NAME})
  ELSE()
    #this is an object library and cmake <3.12 doesn't do this correctly
    #so.... do nothing
  ENDIF()

  INSTALL(
    FILES  ${PARSE_HEADERS}
    DESTINATION include
    COMPONENT ${PACKAGE_NAME}
  )

ENDFUNCTION()

FUNCTION(KOKKOS_ADD_LIBRARY LIBRARY_NAME)
  if (KOKKOS_HAS_TRILINOS)
    TRIBITS_ADD_LIBRARY(${LIBRARY_NAME} ${ARGN})
  else()
    KOKKOS_INTERNAL_ADD_LIBRARY(
      ${LIBRARY_NAME} ${ARGN})
  endif()
ENDFUNCTION()

FUNCTION(KOKKOS_ADD_INTERFACE_LIBRARY NAME)
IF (KOKKOS_HAS_TRILINOS)
  TRIBITS_ADD_LIBRARY(${NAME} ${ARGN})
ELSE()
  CMAKE_PARSE_ARGUMENTS(PARSE
    ""
    ""
    "HEADERS;SOURCES"
    ${ARGN}
  )

  ADD_LIBRARY(${NAME} INTERFACE)
  KOKKOS_INTERNAL_ADD_LIBRARY_INSTALL(${NAME})

  INSTALL(
    FILES  ${PARSE_HEADERS}
    DESTINATION include
  )

  INSTALL(
    FILES  ${PARSE_HEADERS}
    DESTINATION include
    COMPONENT ${PACKAGE_NAME}
  )
ENDIF()
ENDFUNCTION()

<<<<<<< HEAD
=======
FUNCTION(KOKKOS_LIB_COMPILE_DEFINITIONS)
  IF(KOKKOS_HAS_TRILINOS)
    #don't trust tribits to do this correctly
    KOKKOS_TARGET_COMPILE_DEFINITIONS(${TARGET} ${ARGN})
  ELSE(TARGET ${TARGET})
    KOKKOS_LIB_TYPE(${TARGET} INCTYPE)
    KOKKOS_TARGET_COMPILE_DEFINITIONS(${${PROJECT_NAME}_LIBRARY_NAME_PREFIX}${TARGET} ${INCTYPE} ${ARGN})
  ENDIF()
ENDFUNCTION()

>>>>>>> bb988bb6
FUNCTION(KOKKOS_LIB_INCLUDE_DIRECTORIES TARGET)
  IF(KOKKOS_HAS_TRILINOS)
    #ignore the target, tribits doesn't do anything directly with targets
    TRIBITS_INCLUDE_DIRECTORIES(${ARGN})
  ELSE() #append to a list for later
    KOKKOS_LIB_TYPE(${TARGET} INCTYPE) 
    FOREACH(DIR ${ARGN})
      TARGET_INCLUDE_DIRECTORIES(${TARGET} ${INCTYPE} $<BUILD_INTERFACE:${DIR}>)
    ENDFOREACH()
  ENDIF()
ENDFUNCTION()

FUNCTION(KOKKOS_LIB_COMPILE_OPTIONS TARGET)
  IF(KOKKOS_HAS_TRILINOS)
    #don't trust tribits to do this correctly
    KOKKOS_TARGET_COMPILE_OPTIONS(${TARGET} ${ARGN})
  ELSE()
    KOKKOS_LIB_TYPE(${TARGET} INCTYPE)
    KOKKOS_TARGET_COMPILE_OPTIONS(${${PROJECT_NAME}_LIBRARY_NAME_PREFIX}${TARGET} ${INCTYPE} ${ARGN})
  ENDIF()
ENDFUNCTION()

MACRO(KOKKOS_ADD_TEST_DIRECTORIES)
  IF (KOKKOS_HAS_TRILINOS)
    TRIBITS_ADD_TEST_DIRECTORIES(${ARGN})
  ELSE()
    IF(KOKKOS_ENABLE_TESTS)
      FOREACH(TEST_DIR ${ARGN})
        ADD_SUBDIRECTORY(${TEST_DIR})
      ENDFOREACH()
    ENDIF()
  ENDIF()
ENDMACRO()

MACRO(KOKKOS_ADD_EXAMPLE_DIRECTORIES)
  if (KOKKOS_HAS_TRILINOS)
    TRIBITS_ADD_EXAMPLE_DIRECTORIES(${ARGN})
  else()
    IF(KOKKOS_ENABLE_EXAMPLES)
      FOREACH(EXAMPLE_DIR ${ARGN})
        ADD_SUBDIRECTORY(${EXAMPLE_DIR})
      ENDFOREACH()
    ENDIF()
  endif()
ENDMACRO()<|MERGE_RESOLUTION|>--- conflicted
+++ resolved
@@ -484,19 +484,6 @@
 ENDIF()
 ENDFUNCTION()
 
-<<<<<<< HEAD
-=======
-FUNCTION(KOKKOS_LIB_COMPILE_DEFINITIONS)
-  IF(KOKKOS_HAS_TRILINOS)
-    #don't trust tribits to do this correctly
-    KOKKOS_TARGET_COMPILE_DEFINITIONS(${TARGET} ${ARGN})
-  ELSE(TARGET ${TARGET})
-    KOKKOS_LIB_TYPE(${TARGET} INCTYPE)
-    KOKKOS_TARGET_COMPILE_DEFINITIONS(${${PROJECT_NAME}_LIBRARY_NAME_PREFIX}${TARGET} ${INCTYPE} ${ARGN})
-  ENDIF()
-ENDFUNCTION()
-
->>>>>>> bb988bb6
 FUNCTION(KOKKOS_LIB_INCLUDE_DIRECTORIES TARGET)
   IF(KOKKOS_HAS_TRILINOS)
     #ignore the target, tribits doesn't do anything directly with targets
