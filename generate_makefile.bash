#!/bin/bash

KOKKOS_DEVICES=""

KOKKOS_DO_EXAMPLES="1"

while [[ $# > 0 ]]
do
  key="$1"

  case $key in
    --kokkos-path*)
      KOKKOS_PATH="${key#*=}"
      ;;
    --qthreads-path*)
      QTHREADS_PATH="${key#*=}"
      ;;
    --prefix*)
      PREFIX="${key#*=}"
      ;;
    --with-cuda)
      KOKKOS_DEVICES="${KOKKOS_DEVICES},Cuda"
      CUDA_PATH_NVCC=`which nvcc`
      CUDA_PATH=${CUDA_PATH_NVCC%/bin/nvcc}
      ;;
    # Catch this before '--with-cuda*'
    --with-cuda-options*)
      KOKKOS_CUDA_OPT="${key#*=}"
      ;;
    --with-cuda*)
      KOKKOS_DEVICES="${KOKKOS_DEVICES},Cuda"
      CUDA_PATH="${key#*=}"
      ;;
    --with-openmp)
      KOKKOS_DEVICES="${KOKKOS_DEVICES},OpenMP"
      ;;
    --with-pthread)
      KOKKOS_DEVICES="${KOKKOS_DEVICES},Pthread"
      ;;
    --with-serial)
      KOKKOS_DEVICES="${KOKKOS_DEVICES},Serial"
      ;;
    --with-qthreads*)
      KOKKOS_DEVICES="${KOKKOS_DEVICES},Qthreads"
      if [ -z "$QTHREADS_PATH" ]; then
        QTHREADS_PATH="${key#*=}"
      fi
      ;;
    --with-devices*)
      DEVICES="${key#*=}"
      KOKKOS_DEVICES="${KOKKOS_DEVICES},${DEVICES}"
      ;;
    --with-gtest*)
      GTEST_PATH="${key#*=}"
      ;;
    --with-hwloc*)
      HWLOC_PATH="${key#*=}"
      ;;
    --arch*)
      KOKKOS_ARCH="${key#*=}"
      ;;
    --cxxflags*)
      CXXFLAGS="${key#*=}"
      ;;
    --ldflags*)
      LDFLAGS="${key#*=}"
      ;;
    --debug|-dbg)
      KOKKOS_DEBUG=yes
      ;;
    --make-j*)
      echo "Warning: ${key} is deprecated"
      echo "Call make with appropriate -j flag"
      ;;
    --no-examples)
      KOKKOS_DO_EXAMPLES="0"
      ;;
    --compiler*)
      COMPILER="${key#*=}"
      CNUM=`which ${COMPILER} 2>&1 >/dev/null | grep "no ${COMPILER}" | wc -l`
      if [ ${CNUM} -gt 0 ]; then
        echo "Invalid compiler by --compiler command: '${COMPILER}'"
        exit
      fi
      if [[ ! -n  ${COMPILER} ]]; then
        echo "Empty compiler specified by --compiler command."
        exit
      fi
      CNUM=`which ${COMPILER} | grep ${COMPILER} | wc -l`
      if [ ${CNUM} -eq 0 ]; then
        echo "Invalid compiler by --compiler command: '${COMPILER}'"
        exit
      fi
      ;;
    --with-options*)
      KOKKOS_OPT="${key#*=}"
      ;;
    --help)
      echo "Kokkos configure options:"
      echo "--kokkos-path=/Path/To/Kokkos:        Path to the Kokkos root directory."
      echo "--qthreads-path=/Path/To/Qthreads:    Path to Qthreads install directory."
      echo "                                        Overrides path given by --with-qthreads."
      echo "--prefix=/Install/Path:               Path to install the Kokkos library."
      echo ""
      echo "--with-cuda[=/Path/To/Cuda]:          Enable Cuda and set path to Cuda Toolkit."
      echo "--with-openmp:                        Enable OpenMP backend."
      echo "--with-pthread:                       Enable Pthreads backend."
      echo "--with-serial:                        Enable Serial backend."
      echo "--with-qthreads[=/Path/To/Qthreads]:  Enable Qthreads backend."
      echo "--with-devices:                       Explicitly add a set of backends."
      echo ""
      echo "--arch=[OPT]:  Set target architectures. Options are:"
      echo "               [AMD]"
      echo "                 AMDAVX         = AMD CPU"
      echo "               [ARM]"
      echo "                 ARMv80         = ARMv8.0 Compatible CPU"
      echo "                 ARMv81         = ARMv8.1 Compatible CPU"
      echo "                 ARMv8-ThunderX = ARMv8 Cavium ThunderX CPU"
<<<<<<< HEAD
      echo "                 WSM            = Intel Westmere CPUs"
=======
      echo "               [IBM]"
      echo "                 Power8         = IBM POWER8 CPUs"
      echo "                 Power9         = IBM POWER9 CPUs"
      echo "               [Intel]"
>>>>>>> 8d920e89
      echo "                 SNB            = Intel Sandy/Ivy Bridge CPUs"
      echo "                 HSW            = Intel Haswell CPUs"
      echo "                 BDW            = Intel Broadwell Xeon E-class CPUs"
      echo "                 SKX            = Intel Sky Lake Xeon E-class HPC CPUs (AVX512)"
      echo "               [Intel Xeon Phi]"
      echo "                 KNC            = Intel Knights Corner Xeon Phi"
      echo "                 KNL            = Intel Knights Landing Xeon Phi"
      echo "               [NVIDIA]"
      echo "                 Kepler30       = NVIDIA Kepler generation CC 3.0"
      echo "                 Kepler32       = NVIDIA Kepler generation CC 3.2"
      echo "                 Kepler35       = NVIDIA Kepler generation CC 3.5"
      echo "                 Kepler37       = NVIDIA Kepler generation CC 3.7"
      echo "                 Maxwell50      = NVIDIA Maxwell generation CC 5.0"
      echo "                 Maxwell52      = NVIDIA Maxwell generation CC 5.2"
      echo "                 Maxwell53      = NVIDIA Maxwell generation CC 5.3"
      echo "                 Pascal60       = NVIDIA Pascal generation CC 6.0"
      echo "                 Pascal61       = NVIDIA Pascal generation CC 6.1"
      echo ""
      echo "--compiler=/Path/To/Compiler  Set the compiler."
      echo "--debug,-dbg:                 Enable Debugging."
      echo "--cxxflags=[FLAGS]            Overwrite CXXFLAGS for library build and test"
      echo "                                build.  This will still set certain required"
      echo "                                flags via KOKKOS_CXXFLAGS (such as -fopenmp,"
      echo "                                --std=c++11, etc.)."
      echo "--ldflags=[FLAGS]             Overwrite LDFLAGS for library build and test"
      echo "                                build. This will still set certain required"
      echo "                                flags via KOKKOS_LDFLAGS (such as -fopenmp,"
      echo "                                -lpthread, etc.)."
      echo "--with-gtest=/Path/To/Gtest:  Set path to gtest.  (Used in unit and performance"
      echo "                                tests.)"
      echo "--with-hwloc=/Path/To/Hwloc:  Set path to hwloc."
      echo "--with-options=[OPT]:         Additional options to Kokkos:"
      echo "                                compiler_warnings"
      echo "                                aggressive_vectorization = add ivdep on loops"
      echo "                                disable_profiling = do not compile with profiling hooks"
      echo "                                "
      echo "--with-cuda-options=[OPT]:    Additional options to CUDA:"
      echo "                                force_uvm, use_ldg, enable_lambda, rdc"
      echo "--make-j=[NUM]:               DEPRECATED: call make with appropriate"
      echo "                                -j flag"
      exit 0
      ;;
    *)
      echo "warning: ignoring unknown option $key"
      ;;
  esac

  shift
done

# Remove leading ',' from KOKKOS_DEVICES.
KOKKOS_DEVICES=$(echo $KOKKOS_DEVICES | sed 's/^,//')

# If KOKKOS_PATH undefined, assume parent dir of this script is the KOKKOS_PATH.
if [ -z "$KOKKOS_PATH" ]; then
  KOKKOS_PATH=$( cd "$( dirname "${BASH_SOURCE[0]}" )" && pwd )
else
  # Ensure KOKKOS_PATH is abs path
  KOKKOS_PATH=$( cd $KOKKOS_PATH && pwd )
fi

if [ "${KOKKOS_PATH}"  = "${PWD}" ] || [ "${KOKKOS_PATH}"  = "${PWD}/" ]; then
  echo "Running generate_makefile.sh in the Kokkos root directory is not allowed"
  exit
fi

KOKKOS_SRC_PATH=${KOKKOS_PATH}

KOKKOS_SETTINGS="KOKKOS_SRC_PATH=${KOKKOS_SRC_PATH}"
#KOKKOS_SETTINGS="KOKKOS_PATH=${KOKKOS_PATH}"

if [ ${#COMPILER} -gt 0 ]; then
  KOKKOS_SETTINGS="${KOKKOS_SETTINGS} CXX=${COMPILER}"
fi

if [ ${#KOKKOS_DEVICES} -gt 0 ]; then
  KOKKOS_SETTINGS="${KOKKOS_SETTINGS} KOKKOS_DEVICES=${KOKKOS_DEVICES}"
fi

if [ ${#KOKKOS_ARCH} -gt 0 ]; then
  KOKKOS_SETTINGS="${KOKKOS_SETTINGS} KOKKOS_ARCH=${KOKKOS_ARCH}"
fi

if [ ${#KOKKOS_DEBUG} -gt 0 ]; then
  KOKKOS_SETTINGS="${KOKKOS_SETTINGS} KOKKOS_DEBUG=${KOKKOS_DEBUG}"
fi

if [ ${#CUDA_PATH} -gt 0 ]; then
  KOKKOS_SETTINGS="${KOKKOS_SETTINGS} CUDA_PATH=${CUDA_PATH}"
fi

if [ ${#CXXFLAGS} -gt 0 ]; then
  KOKKOS_SETTINGS="${KOKKOS_SETTINGS} CXXFLAGS=\"${CXXFLAGS}\""
fi

if [ ${#LDFLAGS} -gt 0 ]; then
  KOKKOS_SETTINGS="${KOKKOS_SETTINGS} LDFLAGS=\"${LDFLAGS}\""
fi

if [ ${#GTEST_PATH} -gt 0 ]; then
  KOKKOS_SETTINGS="${KOKKOS_SETTINGS} GTEST_PATH=${GTEST_PATH}"
else
  GTEST_PATH=${KOKKOS_PATH}/tpls/gtest
  KOKKOS_SETTINGS="${KOKKOS_SETTINGS} GTEST_PATH=${GTEST_PATH}"
fi

if [ ${#HWLOC_PATH} -gt 0 ]; then
  KOKKOS_SETTINGS="${KOKKOS_SETTINGS} HWLOC_PATH=${HWLOC_PATH} KOKKOS_USE_TPLS=hwloc"
fi

if [ ${#QTHREADS_PATH} -gt 0 ]; then
  KOKKOS_SETTINGS="${KOKKOS_SETTINGS} QTHREADS_PATH=${QTHREADS_PATH}"
fi

if [ ${#KOKKOS_OPT} -gt 0 ]; then
  KOKKOS_SETTINGS="${KOKKOS_SETTINGS} KOKKOS_OPTIONS=${KOKKOS_OPT}"
fi

if [ ${#KOKKOS_CUDA_OPT} -gt 0 ]; then
  KOKKOS_SETTINGS="${KOKKOS_SETTINGS} KOKKOS_CUDA_OPTIONS=${KOKKOS_CUDA_OPT}"
fi

KOKKOS_SETTINGS_NO_KOKKOS_PATH="${KOKKOS_SETTINGS}"

KOKKOS_TEST_INSTALL_PATH="${PWD}/install"
if [ ${#PREFIX} -gt 0 ]; then
  KOKKOS_INSTALL_PATH="${PREFIX}"
else
  KOKKOS_INSTALL_PATH=${KOKKOS_TEST_INSTALL_PATH}
fi

mkdir -p install
echo "#Makefile to satisfy existens of target kokkos-clean before installing the library" > install/Makefile.kokkos
echo "kokkos-clean:" >> install/Makefile.kokkos
echo "" >> install/Makefile.kokkos
mkdir -p core
mkdir -p core/unit_test
mkdir -p core/perf_test
mkdir -p containers
mkdir -p containers/unit_tests
mkdir -p containers/performance_tests
mkdir -p algorithms
mkdir -p algorithms/unit_tests
mkdir -p algorithms/performance_tests
mkdir -p example
mkdir -p example/fixture
mkdir -p example/feint
mkdir -p example/fenl
mkdir -p example/tutorial

if [ ${#KOKKOS_ENABLE_EXAMPLE_ICHOL} -gt 0 ]; then
  mkdir -p example/ichol
fi

KOKKOS_SETTINGS="${KOKKOS_SETTINGS_NO_KOKKOS_PATH} KOKKOS_PATH=${KOKKOS_PATH}"

# Generate subdirectory makefiles.
echo "KOKKOS_SETTINGS=${KOKKOS_SETTINGS}" > core/unit_test/Makefile
echo "" >> core/unit_test/Makefile
echo "all:" >> core/unit_test/Makefile
echo -e "\t\$(MAKE) -f ${KOKKOS_PATH}/core/unit_test/Makefile ${KOKKOS_SETTINGS}" >> core/unit_test/Makefile
echo "" >> core/unit_test/Makefile
echo "test: all" >> core/unit_test/Makefile
echo -e "\t\$(MAKE) -f ${KOKKOS_PATH}/core/unit_test/Makefile ${KOKKOS_SETTINGS} test" >> core/unit_test/Makefile
echo "" >> core/unit_test/Makefile
echo "clean:" >> core/unit_test/Makefile
echo -e "\t\$(MAKE) -f ${KOKKOS_PATH}/core/unit_test/Makefile ${KOKKOS_SETTINGS} clean" >> core/unit_test/Makefile

echo "KOKKOS_SETTINGS=${KOKKOS_SETTINGS}" > core/perf_test/Makefile
echo "" >> core/perf_test/Makefile
echo "all:" >> core/perf_test/Makefile
echo -e "\t\$(MAKE) -f ${KOKKOS_PATH}/core/perf_test/Makefile ${KOKKOS_SETTINGS}" >> core/perf_test/Makefile
echo "" >> core/perf_test/Makefile
echo "test: all" >> core/perf_test/Makefile
echo -e "\t\$(MAKE) -f ${KOKKOS_PATH}/core/perf_test/Makefile ${KOKKOS_SETTINGS} test" >> core/perf_test/Makefile
echo "" >> core/perf_test/Makefile
echo "clean:" >> core/perf_test/Makefile
echo -e "\t\$(MAKE) -f ${KOKKOS_PATH}/core/perf_test/Makefile ${KOKKOS_SETTINGS} clean" >> core/perf_test/Makefile

echo "KOKKOS_SETTINGS=${KOKKOS_SETTINGS}" > containers/unit_tests/Makefile
echo "" >> containers/unit_tests/Makefile
echo "all:" >> containers/unit_tests/Makefile
echo -e "\t\$(MAKE) -f ${KOKKOS_PATH}/containers/unit_tests/Makefile ${KOKKOS_SETTINGS}" >> containers/unit_tests/Makefile
echo "" >> containers/unit_tests/Makefile
echo "test: all" >> containers/unit_tests/Makefile
echo -e "\t\$(MAKE) -f ${KOKKOS_PATH}/containers/unit_tests/Makefile ${KOKKOS_SETTINGS} test" >> containers/unit_tests/Makefile
echo "" >> containers/unit_tests/Makefile
echo "clean:" >> containers/unit_tests/Makefile
echo -e "\t\$(MAKE) -f ${KOKKOS_PATH}/containers/unit_tests/Makefile ${KOKKOS_SETTINGS} clean" >> containers/unit_tests/Makefile

echo "KOKKOS_SETTINGS=${KOKKOS_SETTINGS}" > containers/performance_tests/Makefile
echo "" >> containers/performance_tests/Makefile
echo "all:" >> containers/performance_tests/Makefile
echo -e "\t\$(MAKE) -f ${KOKKOS_PATH}/containers/performance_tests/Makefile ${KOKKOS_SETTINGS}" >> containers/performance_tests/Makefile
echo "" >> containers/performance_tests/Makefile
echo "test: all" >> containers/performance_tests/Makefile
echo -e "\t\$(MAKE) -f ${KOKKOS_PATH}/containers/performance_tests/Makefile ${KOKKOS_SETTINGS} test" >> containers/performance_tests/Makefile
echo "" >> containers/performance_tests/Makefile
echo "clean:" >> containers/performance_tests/Makefile
echo -e "\t\$(MAKE) -f ${KOKKOS_PATH}/containers/performance_tests/Makefile ${KOKKOS_SETTINGS} clean" >> containers/performance_tests/Makefile

echo "KOKKOS_SETTINGS=${KOKKOS_SETTINGS}" > algorithms/unit_tests/Makefile
echo "" >> algorithms/unit_tests/Makefile
echo "all:" >> algorithms/unit_tests/Makefile
echo -e "\t\$(MAKE) -f ${KOKKOS_PATH}/algorithms/unit_tests/Makefile ${KOKKOS_SETTINGS}" >> algorithms/unit_tests/Makefile
echo "" >> algorithms/unit_tests/Makefile
echo "test: all" >> algorithms/unit_tests/Makefile
echo -e "\t\$(MAKE) -f ${KOKKOS_PATH}/algorithms/unit_tests/Makefile ${KOKKOS_SETTINGS} test" >> algorithms/unit_tests/Makefile
echo "" >> algorithms/unit_tests/Makefile
echo "clean:" >> algorithms/unit_tests/Makefile
echo -e "\t\$(MAKE) -f ${KOKKOS_PATH}/algorithms/unit_tests/Makefile ${KOKKOS_SETTINGS} clean" >> algorithms/unit_tests/Makefile

KOKKOS_SETTINGS="${KOKKOS_SETTINGS_NO_KOKKOS_PATH} KOKKOS_PATH=${KOKKOS_TEST_INSTALL_PATH}"

echo "KOKKOS_SETTINGS=${KOKKOS_SETTINGS}" > example/fixture/Makefile
echo "" >> example/fixture/Makefile
echo "all:" >> example/fixture/Makefile
echo -e "\t\$(MAKE) -f ${KOKKOS_PATH}/example/fixture/Makefile ${KOKKOS_SETTINGS}" >> example/fixture/Makefile
echo "" >> example/fixture/Makefile
echo "test: all" >> example/fixture/Makefile
echo -e "\t\$(MAKE) -f ${KOKKOS_PATH}/example/fixture/Makefile ${KOKKOS_SETTINGS} test" >> example/fixture/Makefile
echo "" >> example/fixture/Makefile
echo "clean:" >> example/fixture/Makefile
echo -e "\t\$(MAKE) -f ${KOKKOS_PATH}/example/fixture/Makefile ${KOKKOS_SETTINGS} clean" >> example/fixture/Makefile

echo "KOKKOS_SETTINGS=${KOKKOS_SETTINGS}" > example/feint/Makefile
echo "" >> example/feint/Makefile
echo "all:" >> example/feint/Makefile
echo -e "\t\$(MAKE) -f ${KOKKOS_PATH}/example/feint/Makefile ${KOKKOS_SETTINGS}" >> example/feint/Makefile
echo "" >> example/feint/Makefile
echo "test: all" >> example/feint/Makefile
echo -e "\t\$(MAKE) -f ${KOKKOS_PATH}/example/feint/Makefile ${KOKKOS_SETTINGS} test" >> example/feint/Makefile
echo "" >> example/feint/Makefile
echo "clean:" >> example/feint/Makefile
echo -e "\t\$(MAKE) -f ${KOKKOS_PATH}/example/feint/Makefile ${KOKKOS_SETTINGS} clean" >> example/feint/Makefile

echo "KOKKOS_SETTINGS=${KOKKOS_SETTINGS}" > example/fenl/Makefile
echo "" >> example/fenl/Makefile
echo "all:" >> example/fenl/Makefile
echo -e "\t\$(MAKE) -f ${KOKKOS_PATH}/example/fenl/Makefile ${KOKKOS_SETTINGS}" >> example/fenl/Makefile
echo "" >> example/fenl/Makefile
echo "test: all" >> example/fenl/Makefile
echo -e "\t\$(MAKE) -f ${KOKKOS_PATH}/example/fenl/Makefile ${KOKKOS_SETTINGS} test" >> example/fenl/Makefile
echo "" >> example/fenl/Makefile
echo "clean:" >> example/fenl/Makefile
echo -e "\t\$(MAKE) -f ${KOKKOS_PATH}/example/fenl/Makefile ${KOKKOS_SETTINGS} clean" >> example/fenl/Makefile

echo "KOKKOS_SETTINGS=${KOKKOS_SETTINGS}" > example/tutorial/Makefile
echo "" >> example/tutorial/Makefile
echo "build:" >> example/tutorial/Makefile
echo -e "\t\$(MAKE) -f ${KOKKOS_PATH}/example/tutorial/Makefile KOKKOS_SETTINGS='${KOKKOS_SETTINGS}' KOKKOS_PATH=${KOKKOS_PATH} build">> example/tutorial/Makefile
echo "" >> example/tutorial/Makefile
echo "test: build" >> example/tutorial/Makefile
echo -e "\t\$(MAKE) -f ${KOKKOS_PATH}/example/tutorial/Makefile KOKKOS_SETTINGS='${KOKKOS_SETTINGS}' KOKKOS_PATH=${KOKKOS_PATH} test" >> example/tutorial/Makefile
echo "" >> example/tutorial/Makefile
echo "clean:" >> example/tutorial/Makefile
echo -e "\t\$(MAKE) -f ${KOKKOS_PATH}/example/tutorial/Makefile KOKKOS_SETTINGS='${KOKKOS_SETTINGS}' KOKKOS_PATH=${KOKKOS_PATH} clean" >> example/tutorial/Makefile

if [ ${#KOKKOS_ENABLE_EXAMPLE_ICHOL} -gt 0 ]; then
echo "KOKKOS_SETTINGS=${KOKKOS_SETTINGS}" > example/ichol/Makefile
echo "" >> example/ichol/Makefile
echo "all:" >> example/ichol/Makefile
echo -e "\t\$(MAKE) -f ${KOKKOS_PATH}/example/ichol/Makefile ${KOKKOS_SETTINGS}" >> example/ichol/Makefile
echo "" >> example/ichol/Makefile
echo "test: all" >> example/ichol/Makefile
echo -e "\t\$(MAKE) -f ${KOKKOS_PATH}/example/ichol/Makefile ${KOKKOS_SETTINGS} test" >> example/ichol/Makefile
echo "" >> example/ichol/Makefile
echo "clean:" >> example/ichol/Makefile
echo -e "\t\$(MAKE) -f ${KOKKOS_PATH}/example/ichol/Makefile ${KOKKOS_SETTINGS} clean" >> example/ichol/Makefile
fi

KOKKOS_SETTINGS="${KOKKOS_SETTINGS_NO_KOKKOS_PATH} KOKKOS_PATH=${KOKKOS_PATH}"

# Generate top level directory makefile.
echo "Generating Makefiles with options " ${KOKKOS_SETTINGS}
echo "KOKKOS_SETTINGS=${KOKKOS_SETTINGS}" > Makefile
echo "" >> Makefile
echo "kokkoslib:" >> Makefile
echo -e "\tcd core; \\" >> Makefile
echo -e "\t\$(MAKE) -f ${KOKKOS_PATH}/core/src/Makefile ${KOKKOS_SETTINGS} PREFIX=${KOKKOS_INSTALL_PATH} build-lib" >> Makefile
echo "" >> Makefile
echo "install: kokkoslib" >> Makefile
echo -e "\tcd core; \\" >> Makefile
echo -e "\t\$(MAKE) -f ${KOKKOS_PATH}/core/src/Makefile ${KOKKOS_SETTINGS} PREFIX=${KOKKOS_INSTALL_PATH} install" >> Makefile
echo "" >> Makefile
echo "kokkoslib-test:" >> Makefile
echo -e "\tcd core; \\" >> Makefile
echo -e "\t\$(MAKE) -f ${KOKKOS_PATH}/core/src/Makefile ${KOKKOS_SETTINGS} PREFIX=${KOKKOS_TEST_INSTALL_PATH} build-lib" >> Makefile
echo "" >> Makefile
echo "install-test: kokkoslib-test" >> Makefile
echo -e "\tcd core; \\" >> Makefile
echo -e "\t\$(MAKE) -f ${KOKKOS_PATH}/core/src/Makefile ${KOKKOS_SETTINGS} PREFIX=${KOKKOS_TEST_INSTALL_PATH} install" >> Makefile
echo "" >> Makefile
echo "build-test: install-test" >> Makefile
echo -e "\t\$(MAKE) -C core/unit_test" >> Makefile
echo -e "\t\$(MAKE) -C core/perf_test" >> Makefile
echo -e "\t\$(MAKE) -C containers/unit_tests" >> Makefile
echo -e "\t\$(MAKE) -C containers/performance_tests" >> Makefile
echo -e "\t\$(MAKE) -C algorithms/unit_tests" >> Makefile
if [ ${KOKKOS_DO_EXAMPLES} -gt 0 ]; then
echo -e "\t\$(MAKE) -C example/fixture" >> Makefile
echo -e "\t\$(MAKE) -C example/feint" >> Makefile
echo -e "\t\$(MAKE) -C example/fenl" >> Makefile
echo -e "\t\$(MAKE) -C example/tutorial build" >> Makefile
fi
echo "" >> Makefile
echo "test: build-test" >> Makefile
echo -e "\t\$(MAKE) -C core/unit_test test" >> Makefile
echo -e "\t\$(MAKE) -C core/perf_test test" >> Makefile
echo -e "\t\$(MAKE) -C containers/unit_tests test" >> Makefile
echo -e "\t\$(MAKE) -C containers/performance_tests test" >> Makefile
echo -e "\t\$(MAKE) -C algorithms/unit_tests test" >> Makefile
if [ ${KOKKOS_DO_EXAMPLES} -gt 0 ]; then
echo -e "\t\$(MAKE) -C example/fixture test" >> Makefile
echo -e "\t\$(MAKE) -C example/feint test" >> Makefile
echo -e "\t\$(MAKE) -C example/fenl test" >> Makefile
echo -e "\t\$(MAKE) -C example/tutorial test" >> Makefile
fi
echo "" >> Makefile
echo "unit-tests-only:" >> Makefile
echo -e "\t\$(MAKE) -C core/unit_test test" >> Makefile
echo -e "\t\$(MAKE) -C containers/unit_tests test" >> Makefile
echo -e "\t\$(MAKE) -C algorithms/unit_tests test" >> Makefile
echo "" >> Makefile

echo "clean:" >> Makefile
echo -e "\t\$(MAKE) -C core/unit_test clean" >> Makefile
echo -e "\t\$(MAKE) -C core/perf_test clean" >> Makefile
echo -e "\t\$(MAKE) -C containers/unit_tests clean" >> Makefile
echo -e "\t\$(MAKE) -C containers/performance_tests clean" >> Makefile
echo -e "\t\$(MAKE) -C algorithms/unit_tests clean" >> Makefile
if [ ${KOKKOS_DO_EXAMPLES} -gt 0 ]; then
echo -e "\t\$(MAKE) -C example/fixture clean" >> Makefile
echo -e "\t\$(MAKE) -C example/feint clean" >> Makefile
echo -e "\t\$(MAKE) -C example/fenl clean" >> Makefile
echo -e "\t\$(MAKE) -C example/tutorial clean" >> Makefile
fi
echo -e "\tcd core; \\" >> Makefile
echo -e "\t\$(MAKE) -f ${KOKKOS_PATH}/core/src/Makefile ${KOKKOS_SETTINGS} clean" >> Makefile
<|MERGE_RESOLUTION|>--- conflicted
+++ resolved
@@ -116,14 +116,11 @@
       echo "                 ARMv80         = ARMv8.0 Compatible CPU"
       echo "                 ARMv81         = ARMv8.1 Compatible CPU"
       echo "                 ARMv8-ThunderX = ARMv8 Cavium ThunderX CPU"
-<<<<<<< HEAD
-      echo "                 WSM            = Intel Westmere CPUs"
-=======
       echo "               [IBM]"
       echo "                 Power8         = IBM POWER8 CPUs"
       echo "                 Power9         = IBM POWER9 CPUs"
       echo "               [Intel]"
->>>>>>> 8d920e89
+      echo "                 WSM            = Intel Westmere CPUs"
       echo "                 SNB            = Intel Sandy/Ivy Bridge CPUs"
       echo "                 HSW            = Intel Haswell CPUs"
       echo "                 BDW            = Intel Broadwell Xeon E-class CPUs"
